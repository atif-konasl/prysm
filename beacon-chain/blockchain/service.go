// Package blockchain defines the life-cycle of the blockchain at the core of
// eth2, including processing of new blocks and attestations using casper
// proof of stake.
package blockchain

import (
	"context"
	"fmt"
	"github.com/prysmaticlabs/prysm/beacon-chain/orchestrator"
	"runtime"
	"sync"
	"time"

	"github.com/pkg/errors"
	types "github.com/prysmaticlabs/eth2-types"
	ethpb "github.com/prysmaticlabs/ethereumapis/eth/v1alpha1"
	"github.com/prysmaticlabs/prysm/beacon-chain/cache"
	"github.com/prysmaticlabs/prysm/beacon-chain/cache/depositcache"
	"github.com/prysmaticlabs/prysm/beacon-chain/core/feed"
	blockfeed "github.com/prysmaticlabs/prysm/beacon-chain/core/feed/block"
	statefeed "github.com/prysmaticlabs/prysm/beacon-chain/core/feed/state"
	"github.com/prysmaticlabs/prysm/beacon-chain/core/helpers"
	"github.com/prysmaticlabs/prysm/beacon-chain/core/state"
	"github.com/prysmaticlabs/prysm/beacon-chain/db"
	f "github.com/prysmaticlabs/prysm/beacon-chain/forkchoice"
	"github.com/prysmaticlabs/prysm/beacon-chain/forkchoice/protoarray"
	"github.com/prysmaticlabs/prysm/beacon-chain/operations/attestations"
	"github.com/prysmaticlabs/prysm/beacon-chain/operations/slashings"
	"github.com/prysmaticlabs/prysm/beacon-chain/operations/voluntaryexits"
	"github.com/prysmaticlabs/prysm/beacon-chain/p2p"
	"github.com/prysmaticlabs/prysm/beacon-chain/powchain"
	iface "github.com/prysmaticlabs/prysm/beacon-chain/state/interface"
	"github.com/prysmaticlabs/prysm/beacon-chain/state/stateV0"
	"github.com/prysmaticlabs/prysm/beacon-chain/state/stategen"
	"github.com/prysmaticlabs/prysm/cmd/beacon-chain/flags"
	"github.com/prysmaticlabs/prysm/shared/bytesutil"
	"github.com/prysmaticlabs/prysm/shared/params"
	"github.com/prysmaticlabs/prysm/shared/slotutil"
	"github.com/sirupsen/logrus"
	"go.opencensus.io/trace"
)

// headSyncMinEpochsAfterCheckpoint defines how many epochs should elapse after known finalization
// checkpoint for head sync to be triggered.
const headSyncMinEpochsAfterCheckpoint = 128

// Service represents a service that handles the internal
// logic of managing the full PoS beacon chain.
type Service struct {
	cfg                   *Config
	ctx                   context.Context
	cancel                context.CancelFunc
	genesisTime           time.Time
	head                  *head
	headLock              sync.RWMutex
<<<<<<< HEAD
	stateNotifier         statefeed.Notifier
	blockNotifier         blockfeed.Notifier
=======
>>>>>>> 7f0c9250
	genesisRoot           [32]byte
	justifiedCheckpt      *ethpb.Checkpoint
	prevJustifiedCheckpt  *ethpb.Checkpoint
	bestJustifiedCheckpt  *ethpb.Checkpoint
	finalizedCheckpt      *ethpb.Checkpoint
	prevFinalizedCheckpt  *ethpb.Checkpoint
	nextEpochBoundarySlot types.Slot
	boundaryRoots         [][32]byte
	checkpointStateCache  *cache.CheckpointStateCache
	initSyncBlocks        map[[32]byte]*ethpb.SignedBeaconBlock
	initSyncBlocksLock    sync.RWMutex
	justifiedBalances     []uint64
	justifiedBalancesLock sync.RWMutex
	wsVerified            bool

	// Vanguard: unconfirmed blocks need to store in cache for waiting final confirmation from orchestrator
	enableVanguardNode bool
	pendingBlockCache  *cache.PendingBlocksCache
	confirmedBlockCh   chan *ethpb.SignedBeaconBlock
	orcRPCClient       orchestrator.Client
}

// Config options for the service.
type Config struct {
	BeaconBlockBuf    int
	ChainStartFetcher powchain.ChainStartFetcher
	BeaconDB          db.HeadAccessDatabase
	DepositCache      *depositcache.DepositCache
	AttPool           attestations.Pool
	ExitPool          voluntaryexits.PoolManager
	SlashingPool      slashings.PoolManager
	P2p               p2p.Broadcaster
	MaxRoutines       int
	StateNotifier     statefeed.Notifier
	BlockNotifier     blockfeed.Notifier
	ForkChoiceStore   f.ForkChoicer
	OpsService        *attestations.Service
	StateGen          *stategen.State
	WspBlockRoot      []byte
	WspEpoch          types.Epoch

	// Vanguard: orchestrator client reference to get confirmation status
	OrcRPCClient       orchestrator.Client
	EnableVanguardNode bool
}

// NewService instantiates a new block service instance that will
// be registered into a running beacon node.
func NewService(ctx context.Context, cfg *Config) (*Service, error) {
	ctx, cancel := context.WithCancel(ctx)
<<<<<<< HEAD
	s := &Service{
		ctx:                  ctx,
		cancel:               cancel,
		beaconDB:             cfg.BeaconDB,
		depositCache:         cfg.DepositCache,
		chainStartFetcher:    cfg.ChainStartFetcher,
		attPool:              cfg.AttPool,
		exitPool:             cfg.ExitPool,
		slashingPool:         cfg.SlashingPool,
		p2p:                  cfg.P2p,
		maxRoutines:          cfg.MaxRoutines,
		stateNotifier:        cfg.StateNotifier,
		blockNotifier:        cfg.BlockNotifier,
		forkChoiceStore:      cfg.ForkChoiceStore,
=======
	return &Service{
		cfg:                  cfg,
		ctx:                  ctx,
		cancel:               cancel,
>>>>>>> 7f0c9250
		boundaryRoots:        [][32]byte{},
		checkpointStateCache: cache.NewCheckpointStateCache(),
		initSyncBlocks:       make(map[[32]byte]*ethpb.SignedBeaconBlock),
		justifiedBalances:    make([]uint64, 0),
<<<<<<< HEAD
		wsEpoch:              cfg.WspEpoch,
		wsRoot:               cfg.WspBlockRoot,

		pendingBlockCache:  cache.NewPendingBlocksCache(), // Vanguard: Initialize pending block cache
		confirmedBlockCh:   make(chan *ethpb.SignedBeaconBlock),
		orcRPCClient:       cfg.OrcRPCClient,
		enableVanguardNode: cfg.EnableVanguardNode,
	}

	// vanguard: loop for getting confirmation from orchestrator node
	if s.enableVanguardNode {
		go s.processOrcConfirmationLoop(ctx)
	}
	return s, nil
=======
	}, nil
>>>>>>> 7f0c9250
}

// Start a blockchain service's main event loop.
func (s *Service) Start() {
	// For running initial sync with state cache, in an event of restart, we use
	// last finalized check point as start point to sync instead of head
	// state. This is because we no longer save state every slot during sync.
	cp, err := s.cfg.BeaconDB.FinalizedCheckpoint(s.ctx)
	if err != nil {
		log.Fatalf("Could not fetch finalized cp: %v", err)
	}

	r := bytesutil.ToBytes32(cp.Root)
	// Before the first finalized epoch, in the current epoch,
	// the finalized root is defined as zero hashes instead of genesis root hash.
	// We want to use genesis root to retrieve for state.
	if r == params.BeaconConfig().ZeroHash {
		genesisBlock, err := s.cfg.BeaconDB.GenesisBlock(s.ctx)
		if err != nil {
			log.Fatalf("Could not fetch finalized cp: %v", err)
		}
		if genesisBlock != nil {
			r, err = genesisBlock.Block.HashTreeRoot()
			if err != nil {
				log.Fatalf("Could not tree hash genesis block: %v", err)
			}
		}
	}
	beaconState, err := s.cfg.StateGen.StateByRoot(s.ctx, r)
	if err != nil {
		log.Fatalf("Could not fetch beacon state by root: %v", err)
	}

	// Make sure that attestation processor is subscribed and ready for state initializing event.
	attestationProcessorSubscribed := make(chan struct{}, 1)

	// If the chain has already been initialized, simply start the block processing routine.
	if beaconState != nil {
		log.Info("Blockchain data already exists in DB, initializing...")
		s.genesisTime = time.Unix(int64(beaconState.GenesisTime()), 0)
		s.cfg.OpsService.SetGenesisTime(beaconState.GenesisTime())
		if err := s.initializeChainInfo(s.ctx); err != nil {
			log.Fatalf("Could not set up chain info: %v", err)
		}

		// We start a counter to genesis, if needed.
		gState, err := s.cfg.BeaconDB.GenesisState(s.ctx)
		if err != nil {
			log.Fatalf("Could not retrieve genesis state: %v", err)
		}
		gRoot, err := gState.HashTreeRoot(s.ctx)
		if err != nil {
			log.Fatalf("Could not hash tree root genesis state: %v", err)
		}
		go slotutil.CountdownToGenesis(s.ctx, s.genesisTime, uint64(gState.NumValidators()), gRoot)

		justifiedCheckpoint, err := s.cfg.BeaconDB.JustifiedCheckpoint(s.ctx)
		if err != nil {
			log.Fatalf("Could not get justified checkpoint: %v", err)
		}
		finalizedCheckpoint, err := s.cfg.BeaconDB.FinalizedCheckpoint(s.ctx)
		if err != nil {
			log.Fatalf("Could not get finalized checkpoint: %v", err)
		}

		// Resume fork choice.
		s.justifiedCheckpt = stateV0.CopyCheckpoint(justifiedCheckpoint)
		if err := s.cacheJustifiedStateBalances(s.ctx, s.ensureRootNotZeros(bytesutil.ToBytes32(s.justifiedCheckpt.Root))); err != nil {
			log.Fatalf("Could not cache justified state balances: %v", err)
		}
		s.prevJustifiedCheckpt = stateV0.CopyCheckpoint(justifiedCheckpoint)
		s.bestJustifiedCheckpt = stateV0.CopyCheckpoint(justifiedCheckpoint)
		s.finalizedCheckpt = stateV0.CopyCheckpoint(finalizedCheckpoint)
		s.prevFinalizedCheckpt = stateV0.CopyCheckpoint(finalizedCheckpoint)
		s.resumeForkChoice(justifiedCheckpoint, finalizedCheckpoint)

		ss, err := helpers.StartSlot(s.finalizedCheckpt.Epoch)
		if err != nil {
			log.Fatalf("Could not get start slot of finalized epoch: %v", err)
		}
		h := s.headBlock().Block
		if h.Slot > ss {
			log.WithFields(logrus.Fields{
				"startSlot": ss,
				"endSlot":   h.Slot,
			}).Info("Loading blocks to fork choice store, this may take a while.")
			if err := s.fillInForkChoiceMissingBlocks(s.ctx, h, s.finalizedCheckpt, s.justifiedCheckpt); err != nil {
				log.Fatalf("Could not fill in fork choice store missing blocks: %v", err)
			}
		}

		if err := s.VerifyWeakSubjectivityRoot(s.ctx); err != nil {
			// Exit run time if the node failed to verify weak subjectivity checkpoint.
			log.Fatalf("Could not verify weak subjectivity checkpoint: %v", err)
		}

		s.cfg.StateNotifier.StateFeed().Send(&feed.Event{
			Type: statefeed.Initialized,
			Data: &statefeed.InitializedData{
				StartTime:             s.genesisTime,
				GenesisValidatorsRoot: beaconState.GenesisValidatorRoot(),
			},
		})
	} else {
		log.Info("Waiting to reach the validator deposit threshold to start the beacon chain...")
		if s.cfg.ChainStartFetcher == nil {
			log.Fatal("Not configured web3Service for POW chain")
			return // return need for TestStartUninitializedChainWithoutConfigPOWChain.
		}
		go func() {
			stateChannel := make(chan *feed.Event, 1)
			stateSub := s.cfg.StateNotifier.StateFeed().Subscribe(stateChannel)
			defer stateSub.Unsubscribe()
			<-attestationProcessorSubscribed
			for {
				select {
				case event := <-stateChannel:
					if event.Type == statefeed.ChainStarted {
						data, ok := event.Data.(*statefeed.ChainStartedData)
						if !ok {
							log.Error("event data is not type *statefeed.ChainStartedData")
							return
						}
						log.WithField("starttime", data.StartTime).Debug("Received chain start event")
						s.processChainStartTime(s.ctx, data.StartTime)
						return
					}
				case <-s.ctx.Done():
					log.Debug("Context closed, exiting goroutine")
					return
				case err := <-stateSub.Err():
					log.WithError(err).Error("Subscription to state notifier failed")
					return
				}
			}
		}()
	}

	go s.processAttestationsRoutine(attestationProcessorSubscribed)
}

// processChainStartTime initializes a series of deposits from the ChainStart deposits in the eth1
// deposit contract, initializes the beacon chain's state, and kicks off the beacon chain.
func (s *Service) processChainStartTime(ctx context.Context, genesisTime time.Time) {
	preGenesisState := s.cfg.ChainStartFetcher.PreGenesisState()
	initializedState, err := s.initializeBeaconChain(ctx, genesisTime, preGenesisState, s.cfg.ChainStartFetcher.ChainStartEth1Data())
	if err != nil {
		log.Fatalf("Could not initialize beacon chain: %v", err)
	}
	// We start a counter to genesis, if needed.
	gRoot, err := initializedState.HashTreeRoot(s.ctx)
	if err != nil {
		log.Fatalf("Could not hash tree root genesis state: %v", err)
	}
	go slotutil.CountdownToGenesis(ctx, genesisTime, uint64(initializedState.NumValidators()), gRoot)

	// We send out a state initialized event to the rest of the services
	// running in the beacon node.
	s.cfg.StateNotifier.StateFeed().Send(&feed.Event{
		Type: statefeed.Initialized,
		Data: &statefeed.InitializedData{
			StartTime:             genesisTime,
			GenesisValidatorsRoot: initializedState.GenesisValidatorRoot(),
		},
	})
}

// initializes the state and genesis block of the beacon chain to persistent storage
// based on a genesis timestamp value obtained from the ChainStart event emitted
// by the ETH1.0 Deposit Contract and the POWChain service of the node.
func (s *Service) initializeBeaconChain(
	ctx context.Context,
	genesisTime time.Time,
	preGenesisState iface.BeaconState,
	eth1data *ethpb.Eth1Data) (iface.BeaconState, error) {
	ctx, span := trace.StartSpan(ctx, "beacon-chain.Service.initializeBeaconChain")
	defer span.End()
	s.genesisTime = genesisTime
	unixTime := uint64(genesisTime.Unix())

	genesisState, err := state.OptimizedGenesisBeaconState(unixTime, preGenesisState, eth1data)
	if err != nil {
		return nil, errors.Wrap(err, "could not initialize genesis state")
	}

	if err := s.saveGenesisData(ctx, genesisState); err != nil {
		return nil, errors.Wrap(err, "could not save genesis data")
	}

	log.Info("Initialized beacon chain genesis state")

	// Clear out all pre-genesis data now that the state is initialized.
	s.cfg.ChainStartFetcher.ClearPreGenesisData()

	// Update committee shuffled indices for genesis epoch.
	if err := helpers.UpdateCommitteeCache(genesisState, 0 /* genesis epoch */); err != nil {
		return nil, err
	}
	if err := helpers.UpdateProposerIndicesInCache(genesisState); err != nil {
		return nil, err
	}

<<<<<<< HEAD
	// TODO: trigger helpers.PastConsensusInfo() here

	s.opsService.SetGenesisTime(genesisState.GenesisTime())
=======
	s.cfg.OpsService.SetGenesisTime(genesisState.GenesisTime())
>>>>>>> 7f0c9250

	return genesisState, nil
}

// Stop the blockchain service's main event loop and associated goroutines.
func (s *Service) Stop() error {
	defer s.cancel()

	if s.cfg.StateGen != nil && s.head != nil && s.head.state != nil {
		if err := s.cfg.StateGen.ForceCheckpoint(s.ctx, s.head.state.FinalizedCheckpoint().Root); err != nil {
			return err
		}
	}

	// Save initial sync cached blocks to the DB before stop.
	return s.cfg.BeaconDB.SaveBlocks(s.ctx, s.getInitSyncBlocks())
}

// Status always returns nil unless there is an error condition that causes
// this service to be unhealthy.
func (s *Service) Status() error {
	if s.genesisRoot == params.BeaconConfig().ZeroHash {
		return errors.New("genesis state has not been created")
	}
	if runtime.NumGoroutine() > s.cfg.MaxRoutines {
		return fmt.Errorf("too many goroutines %d", runtime.NumGoroutine())
	}
	return nil
}

// This gets called when beacon chain is first initialized to save genesis data (state, block, and more) in db.
func (s *Service) saveGenesisData(ctx context.Context, genesisState iface.BeaconState) error {
	if err := s.cfg.BeaconDB.SaveGenesisData(ctx, genesisState); err != nil {
		return errors.Wrap(err, "could not save genesis data")
	}
	genesisBlk, err := s.cfg.BeaconDB.GenesisBlock(ctx)
	if err != nil || genesisBlk == nil {
		return fmt.Errorf("could not load genesis block: %v", err)
	}
	genesisBlkRoot, err := genesisBlk.Block.HashTreeRoot()
	if err != nil {
		return errors.Wrap(err, "could not get genesis block root")
	}

	s.genesisRoot = genesisBlkRoot
	s.cfg.StateGen.SaveFinalizedState(0 /*slot*/, genesisBlkRoot, genesisState)

	// Finalized checkpoint at genesis is a zero hash.
	genesisCheckpoint := genesisState.FinalizedCheckpoint()

	s.justifiedCheckpt = stateV0.CopyCheckpoint(genesisCheckpoint)
	if err := s.cacheJustifiedStateBalances(ctx, genesisBlkRoot); err != nil {
		return err
	}
	s.prevJustifiedCheckpt = stateV0.CopyCheckpoint(genesisCheckpoint)
	s.bestJustifiedCheckpt = stateV0.CopyCheckpoint(genesisCheckpoint)
	s.finalizedCheckpt = stateV0.CopyCheckpoint(genesisCheckpoint)
	s.prevFinalizedCheckpt = stateV0.CopyCheckpoint(genesisCheckpoint)

	if err := s.cfg.ForkChoiceStore.ProcessBlock(ctx,
		genesisBlk.Block.Slot,
		genesisBlkRoot,
		params.BeaconConfig().ZeroHash,
		[32]byte{},
		genesisCheckpoint.Epoch,
		genesisCheckpoint.Epoch); err != nil {
		log.Fatalf("Could not process genesis block for fork choice: %v", err)
	}

	s.setHead(genesisBlkRoot, genesisBlk, genesisState)
	return nil
}

// This gets called to initialize chain info variables using the finalized checkpoint stored in DB
func (s *Service) initializeChainInfo(ctx context.Context) error {
	genesisBlock, err := s.cfg.BeaconDB.GenesisBlock(ctx)
	if err != nil {
		return errors.Wrap(err, "could not get genesis block from db")
	}
	if genesisBlock == nil {
		return errors.New("no genesis block in db")
	}
	genesisBlkRoot, err := genesisBlock.Block.HashTreeRoot()
	if err != nil {
		return errors.Wrap(err, "could not get signing root of genesis block")
	}
	s.genesisRoot = genesisBlkRoot

	finalized, err := s.cfg.BeaconDB.FinalizedCheckpoint(ctx)
	if err != nil {
		return errors.Wrap(err, "could not get finalized checkpoint from db")
	}
	if finalized == nil {
		// This should never happen. At chain start, the finalized checkpoint
		// would be the genesis state and block.
		return errors.New("no finalized epoch in the database")
	}
	finalizedRoot := s.ensureRootNotZeros(bytesutil.ToBytes32(finalized.Root))
	var finalizedState iface.BeaconState

	finalizedState, err = s.cfg.StateGen.Resume(ctx)
	if err != nil {
		return errors.Wrap(err, "could not get finalized state from db")
	}

	if flags.Get().HeadSync {
		headBlock, err := s.cfg.BeaconDB.HeadBlock(ctx)
		if err != nil {
			return errors.Wrap(err, "could not retrieve head block")
		}
		headEpoch := helpers.SlotToEpoch(headBlock.Block.Slot)
		var epochsSinceFinality types.Epoch
		if headEpoch > finalized.Epoch {
			epochsSinceFinality = headEpoch - finalized.Epoch
		}
		// Head sync when node is far enough beyond known finalized epoch,
		// this becomes really useful during long period of non-finality.
		if epochsSinceFinality >= headSyncMinEpochsAfterCheckpoint {
			headRoot, err := headBlock.Block.HashTreeRoot()
			if err != nil {
				return errors.Wrap(err, "could not hash head block")
			}
			finalizedState, err := s.cfg.StateGen.Resume(ctx)
			if err != nil {
				return errors.Wrap(err, "could not get finalized state from db")
			}
			log.Infof("Regenerating state from the last checkpoint at slot %d to current head slot of %d."+
				"This process may take a while, please wait.", finalizedState.Slot(), headBlock.Block.Slot)
			headState, err := s.cfg.StateGen.StateByRoot(ctx, headRoot)
			if err != nil {
				return errors.Wrap(err, "could not retrieve head state")
			}
			s.setHead(headRoot, headBlock, headState)
			return nil
		} else {
			log.Warnf("Finalized checkpoint at slot %d is too close to the current head slot, "+
				"resetting head from the checkpoint ('--%s' flag is ignored).",
				finalizedState.Slot(), flags.HeadSync.Name)
		}
	}

	finalizedBlock, err := s.cfg.BeaconDB.Block(ctx, finalizedRoot)
	if err != nil {
		return errors.Wrap(err, "could not get finalized block from db")
	}

	if finalizedState == nil || finalizedBlock == nil {
		return errors.New("finalized state and block can't be nil")
	}
	s.setHead(finalizedRoot, finalizedBlock, finalizedState)

	return nil
}

// This is called when a client starts from non-genesis slot. This passes last justified and finalized
// information to fork choice service to initializes fork choice store.
func (s *Service) resumeForkChoice(justifiedCheckpoint, finalizedCheckpoint *ethpb.Checkpoint) {
	store := protoarray.New(justifiedCheckpoint.Epoch, finalizedCheckpoint.Epoch, bytesutil.ToBytes32(finalizedCheckpoint.Root))
	s.cfg.ForkChoiceStore = store
}

// This returns true if block has been processed before. Two ways to verify the block has been processed:
// 1.) Check fork choice store.
// 2.) Check DB.
// Checking 1.) is ten times faster than checking 2.)
func (s *Service) hasBlock(ctx context.Context, root [32]byte) bool {
	if s.cfg.ForkChoiceStore.HasNode(root) {
		return true
	}

	return s.cfg.BeaconDB.HasBlock(ctx, root)
}<|MERGE_RESOLUTION|>--- conflicted
+++ resolved
@@ -53,11 +53,8 @@
 	genesisTime           time.Time
 	head                  *head
 	headLock              sync.RWMutex
-<<<<<<< HEAD
 	stateNotifier         statefeed.Notifier
 	blockNotifier         blockfeed.Notifier
-=======
->>>>>>> 7f0c9250
 	genesisRoot           [32]byte
 	justifiedCheckpt      *ethpb.Checkpoint
 	prevJustifiedCheckpt  *ethpb.Checkpoint
@@ -108,34 +105,15 @@
 // be registered into a running beacon node.
 func NewService(ctx context.Context, cfg *Config) (*Service, error) {
 	ctx, cancel := context.WithCancel(ctx)
-<<<<<<< HEAD
 	s := &Service{
-		ctx:                  ctx,
-		cancel:               cancel,
-		beaconDB:             cfg.BeaconDB,
-		depositCache:         cfg.DepositCache,
-		chainStartFetcher:    cfg.ChainStartFetcher,
-		attPool:              cfg.AttPool,
-		exitPool:             cfg.ExitPool,
-		slashingPool:         cfg.SlashingPool,
-		p2p:                  cfg.P2p,
-		maxRoutines:          cfg.MaxRoutines,
-		stateNotifier:        cfg.StateNotifier,
-		blockNotifier:        cfg.BlockNotifier,
-		forkChoiceStore:      cfg.ForkChoiceStore,
-=======
-	return &Service{
 		cfg:                  cfg,
 		ctx:                  ctx,
 		cancel:               cancel,
->>>>>>> 7f0c9250
+		blockNotifier:        cfg.BlockNotifier,
 		boundaryRoots:        [][32]byte{},
 		checkpointStateCache: cache.NewCheckpointStateCache(),
 		initSyncBlocks:       make(map[[32]byte]*ethpb.SignedBeaconBlock),
 		justifiedBalances:    make([]uint64, 0),
-<<<<<<< HEAD
-		wsEpoch:              cfg.WspEpoch,
-		wsRoot:               cfg.WspBlockRoot,
 
 		pendingBlockCache:  cache.NewPendingBlocksCache(), // Vanguard: Initialize pending block cache
 		confirmedBlockCh:   make(chan *ethpb.SignedBeaconBlock),
@@ -147,10 +125,8 @@
 	if s.enableVanguardNode {
 		go s.processOrcConfirmationLoop(ctx)
 	}
+
 	return s, nil
-=======
-	}, nil
->>>>>>> 7f0c9250
 }
 
 // Start a blockchain service's main event loop.
@@ -353,13 +329,9 @@
 		return nil, err
 	}
 
-<<<<<<< HEAD
 	// TODO: trigger helpers.PastConsensusInfo() here
 
-	s.opsService.SetGenesisTime(genesisState.GenesisTime())
-=======
 	s.cfg.OpsService.SetGenesisTime(genesisState.GenesisTime())
->>>>>>> 7f0c9250
 
 	return genesisState, nil
 }
