--- conflicted
+++ resolved
@@ -108,7 +108,6 @@
 	}
 
 	for i, b := range blocks {
-<<<<<<< HEAD
 		// Vanguard: Validated by vanguard node. Now intercepting the execution and publishing the block
 		// and waiting for confirmation from orchestrator. If Lukso vanguard flag is enabled then these segment of code will be executed
 		if s.enableVanguardNode {
@@ -117,10 +116,7 @@
 			}
 		}
 
-		blockCopy := stateTrie.CopySignedBeaconBlock(b)
-=======
 		blockCopy := stateV0.CopySignedBeaconBlock(b)
->>>>>>> 7f0c9250
 		if err = s.handleBlockAfterBatchVerify(ctx, blockCopy, blkRoots[i], fCheckpoints[i], jCheckpoints[i]); err != nil {
 			traceutil.AnnotateError(span, err)
 			return err
