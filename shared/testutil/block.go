package testutil

import (
	"context"
	"fmt"
	"github.com/ethereum/go-ethereum/common"
	"github.com/ethereum/go-ethereum/rlp"
	"github.com/prysmaticlabs/prysm/validator/pandora"
	"math/big"

	gethTypes "github.com/ethereum/go-ethereum/core/types"
	"github.com/pkg/errors"
	types "github.com/prysmaticlabs/eth2-types"
	v1 "github.com/prysmaticlabs/ethereumapis/eth/v1"
	ethpb "github.com/prysmaticlabs/ethereumapis/eth/v1alpha1"
	"github.com/prysmaticlabs/prysm/beacon-chain/core/helpers"
	stateTrie "github.com/prysmaticlabs/prysm/beacon-chain/state"
	"github.com/prysmaticlabs/prysm/shared/bls"
	"github.com/prysmaticlabs/prysm/shared/bytesutil"
	"github.com/prysmaticlabs/prysm/shared/params"
	"github.com/prysmaticlabs/prysm/shared/rand"
)

// BlockGenConfig is used to define the requested conditions
// for block generation.
type BlockGenConfig struct {
	NumProposerSlashings uint64
	NumAttesterSlashings uint64
	NumAttestations      uint64
	NumDeposits          uint64
	NumVoluntaryExits    uint64
}

// DefaultBlockGenConfig returns the block config that utilizes the
// current params in the beacon config.
func DefaultBlockGenConfig() *BlockGenConfig {
	return &BlockGenConfig{
		NumProposerSlashings: 0,
		NumAttesterSlashings: 0,
		NumAttestations:      1,
		NumDeposits:          0,
		NumVoluntaryExits:    0,
	}
}

// NewBeaconBlock creates a beacon block with minimum marshalable fields.
func NewBeaconBlock() *ethpb.SignedBeaconBlock {
	return &ethpb.SignedBeaconBlock{
		Block: &ethpb.BeaconBlock{
			ParentRoot: make([]byte, 32),
			StateRoot:  make([]byte, 32),
			Body: &ethpb.BeaconBlockBody{
				RandaoReveal: make([]byte, 96),
				Eth1Data: &ethpb.Eth1Data{
					DepositRoot: make([]byte, 32),
					BlockHash:   make([]byte, 32),
				},
				Graffiti:          make([]byte, 32),
				Attestations:      []*ethpb.Attestation{},
				AttesterSlashings: []*ethpb.AttesterSlashing{},
				Deposits:          []*ethpb.Deposit{},
				ProposerSlashings: []*ethpb.ProposerSlashing{},
				VoluntaryExits:    []*ethpb.SignedVoluntaryExit{},
			},
		},
		Signature: make([]byte, 96),
	}
}

// GenerateFullBlock generates a fully valid block with the requested parameters.
// Use BlockGenConfig to declare the conditions you would like the block generated under.
func GenerateFullBlock(
	bState *stateTrie.BeaconState,
	privs []bls.SecretKey,
	conf *BlockGenConfig,
	slot types.Slot,
) (*ethpb.SignedBeaconBlock, error) {
	ctx := context.Background()
	currentSlot := bState.Slot()
	if currentSlot > slot {
		return nil, fmt.Errorf("current slot in state is larger than given slot. %d > %d", currentSlot, slot)
	}
	bState = bState.Copy()

	if conf == nil {
		conf = &BlockGenConfig{}
	}

	var err error
	var pSlashings []*ethpb.ProposerSlashing
	numToGen := conf.NumProposerSlashings
	if numToGen > 0 {
		pSlashings, err = generateProposerSlashings(bState, privs, numToGen)
		if err != nil {
			return nil, errors.Wrapf(err, "failed generating %d proposer slashings:", numToGen)
		}
	}

	numToGen = conf.NumAttesterSlashings
	var aSlashings []*ethpb.AttesterSlashing
	if numToGen > 0 {
		aSlashings, err = generateAttesterSlashings(bState, privs, numToGen)
		if err != nil {
			return nil, errors.Wrapf(err, "failed generating %d attester slashings:", numToGen)
		}
	}

	numToGen = conf.NumAttestations
	var atts []*ethpb.Attestation
	if numToGen > 0 {
		atts, err = GenerateAttestations(bState, privs, numToGen, slot, false)
		if err != nil {
			return nil, errors.Wrapf(err, "failed generating %d attestations:", numToGen)
		}
	}

	numToGen = conf.NumDeposits
	var newDeposits []*ethpb.Deposit
	eth1Data := bState.Eth1Data()
	if numToGen > 0 {
		newDeposits, eth1Data, err = generateDepositsAndEth1Data(bState, numToGen)
		if err != nil {
			return nil, errors.Wrapf(err, "failed generating %d deposits:", numToGen)
		}
	}

	numToGen = conf.NumVoluntaryExits
	var exits []*ethpb.SignedVoluntaryExit
	if numToGen > 0 {
		exits, err = generateVoluntaryExits(bState, privs, numToGen)
		if err != nil {
			return nil, errors.Wrapf(err, "failed generating %d attester slashings:", numToGen)
		}
	}

	newHeader := bState.LatestBlockHeader()
	prevStateRoot, err := bState.HashTreeRoot(ctx)
	if err != nil {
		return nil, err
	}
	newHeader.StateRoot = prevStateRoot[:]
	parentRoot, err := newHeader.HashTreeRoot()
	if err != nil {
		return nil, err
	}

	if slot == currentSlot {
		slot = currentSlot + 1
	}

	// Temporarily incrementing the beacon state slot here since BeaconProposerIndex is a
	// function deterministic on beacon state slot.
	if err := bState.SetSlot(slot); err != nil {
		return nil, err
	}
	reveal, err := RandaoReveal(bState, helpers.CurrentEpoch(bState), privs)
	if err != nil {
		return nil, err
	}

	idx, err := helpers.BeaconProposerIndex(bState)
	if err != nil {
		return nil, err
	}

	block := &ethpb.BeaconBlock{
		Slot:          slot,
		ParentRoot:    parentRoot[:],
		ProposerIndex: idx,
		Body: &ethpb.BeaconBlockBody{
			Eth1Data:          eth1Data,
			RandaoReveal:      reveal,
			ProposerSlashings: pSlashings,
			AttesterSlashings: aSlashings,
			Attestations:      atts,
			VoluntaryExits:    exits,
			Deposits:          newDeposits,
			Graffiti:          make([]byte, 32),
		},
	}
	if err := bState.SetSlot(currentSlot); err != nil {
		return nil, err
	}

	signature, err := BlockSignature(bState, block, privs)
	if err != nil {
		return nil, err
	}

	return &ethpb.SignedBeaconBlock{Block: block, Signature: signature.Marshal()}, nil
}

// GenerateProposerSlashingForValidator for a specific validator index.
func GenerateProposerSlashingForValidator(
	bState *stateTrie.BeaconState,
	priv bls.SecretKey,
	idx types.ValidatorIndex,
) (*ethpb.ProposerSlashing, error) {
	header1 := HydrateSignedBeaconHeader(&ethpb.SignedBeaconBlockHeader{
		Header: &ethpb.BeaconBlockHeader{
			ProposerIndex: idx,
			Slot:          bState.Slot(),
			BodyRoot:      bytesutil.PadTo([]byte{0, 1, 0}, 32),
		},
	})
	currentEpoch := helpers.CurrentEpoch(bState)
	var err error
	header1.Signature, err = helpers.ComputeDomainAndSign(bState, currentEpoch, header1.Header, params.BeaconConfig().DomainBeaconProposer, priv)
	if err != nil {
		return nil, err
	}

	header2 := &ethpb.SignedBeaconBlockHeader{
		Header: &ethpb.BeaconBlockHeader{
			ProposerIndex: idx,
			Slot:          bState.Slot(),
			BodyRoot:      bytesutil.PadTo([]byte{0, 2, 0}, 32),
			StateRoot:     make([]byte, 32),
			ParentRoot:    make([]byte, 32),
		},
	}
	header2.Signature, err = helpers.ComputeDomainAndSign(bState, currentEpoch, header2.Header, params.BeaconConfig().DomainBeaconProposer, priv)
	if err != nil {
		return nil, err
	}

	return &ethpb.ProposerSlashing{
		Header_1: header1,
		Header_2: header2,
	}, nil
}

func generateProposerSlashings(
	bState *stateTrie.BeaconState,
	privs []bls.SecretKey,
	numSlashings uint64,
) ([]*ethpb.ProposerSlashing, error) {
	proposerSlashings := make([]*ethpb.ProposerSlashing, numSlashings)
	for i := uint64(0); i < numSlashings; i++ {
		proposerIndex, err := randValIndex(bState)
		if err != nil {
			return nil, err
		}
		slashing, err := GenerateProposerSlashingForValidator(bState, privs[proposerIndex], proposerIndex)
		if err != nil {
			return nil, err
		}
		proposerSlashings[i] = slashing
	}
	return proposerSlashings, nil
}

// GenerateAttesterSlashingForValidator for a specific validator index.
func GenerateAttesterSlashingForValidator(
	bState *stateTrie.BeaconState,
	priv bls.SecretKey,
	idx types.ValidatorIndex,
) (*ethpb.AttesterSlashing, error) {
	currentEpoch := helpers.CurrentEpoch(bState)

	att1 := &ethpb.IndexedAttestation{
		Data: &ethpb.AttestationData{
			Slot:            bState.Slot(),
			CommitteeIndex:  0,
			BeaconBlockRoot: make([]byte, 32),
			Target: &ethpb.Checkpoint{
				Epoch: currentEpoch,
				Root:  params.BeaconConfig().ZeroHash[:],
			},
			Source: &ethpb.Checkpoint{
				Epoch: currentEpoch + 1,
				Root:  params.BeaconConfig().ZeroHash[:],
			},
		},
		AttestingIndices: []uint64{uint64(idx)},
	}
	var err error
	att1.Signature, err = helpers.ComputeDomainAndSign(bState, currentEpoch, att1.Data, params.BeaconConfig().DomainBeaconAttester, priv)
	if err != nil {
		return nil, err
	}

	att2 := &ethpb.IndexedAttestation{
		Data: &ethpb.AttestationData{
			Slot:            bState.Slot(),
			CommitteeIndex:  0,
			BeaconBlockRoot: make([]byte, 32),
			Target: &ethpb.Checkpoint{
				Epoch: currentEpoch,
				Root:  params.BeaconConfig().ZeroHash[:],
			},
			Source: &ethpb.Checkpoint{
				Epoch: currentEpoch,
				Root:  params.BeaconConfig().ZeroHash[:],
			},
		},
		AttestingIndices: []uint64{uint64(idx)},
	}
	att2.Signature, err = helpers.ComputeDomainAndSign(bState, currentEpoch, att2.Data, params.BeaconConfig().DomainBeaconAttester, priv)
	if err != nil {
		return nil, err
	}

	return &ethpb.AttesterSlashing{
		Attestation_1: att1,
		Attestation_2: att2,
	}, nil
}

func generateAttesterSlashings(
	bState *stateTrie.BeaconState,
	privs []bls.SecretKey,
	numSlashings uint64,
) ([]*ethpb.AttesterSlashing, error) {
	attesterSlashings := make([]*ethpb.AttesterSlashing, numSlashings)
	randGen := rand.NewDeterministicGenerator()
	for i := uint64(0); i < numSlashings; i++ {
		committeeIndex := randGen.Uint64() % params.BeaconConfig().MaxCommitteesPerSlot
		committee, err := helpers.BeaconCommitteeFromState(bState, bState.Slot(), types.CommitteeIndex(committeeIndex))
		if err != nil {
			return nil, err
		}
		randIndex := randGen.Uint64() % uint64(len(committee))
		valIndex := committee[randIndex]
		slashing, err := GenerateAttesterSlashingForValidator(bState, privs[valIndex], valIndex)
		if err != nil {
			return nil, err
		}
		attesterSlashings[i] = slashing
	}
	return attesterSlashings, nil
}

func generateDepositsAndEth1Data(
	bState *stateTrie.BeaconState,
	numDeposits uint64,
) (
	[]*ethpb.Deposit,
	*ethpb.Eth1Data,
	error,
) {
	previousDepsLen := bState.Eth1DepositIndex()
	currentDeposits, _, err := DeterministicDepositsAndKeys(previousDepsLen + numDeposits)
	if err != nil {
		return nil, nil, errors.Wrap(err, "could not get deposits")
	}
	eth1Data, err := DeterministicEth1Data(len(currentDeposits))
	if err != nil {
		return nil, nil, errors.Wrap(err, "could not get eth1data")
	}
	return currentDeposits[previousDepsLen:], eth1Data, nil
}

func generateVoluntaryExits(
	bState *stateTrie.BeaconState,
	privs []bls.SecretKey,
	numExits uint64,
) ([]*ethpb.SignedVoluntaryExit, error) {
	currentEpoch := helpers.CurrentEpoch(bState)

	voluntaryExits := make([]*ethpb.SignedVoluntaryExit, numExits)
	for i := 0; i < len(voluntaryExits); i++ {
		valIndex, err := randValIndex(bState)
		if err != nil {
			return nil, err
		}
		exit := &ethpb.SignedVoluntaryExit{
			Exit: &ethpb.VoluntaryExit{
				Epoch:          helpers.PrevEpoch(bState),
				ValidatorIndex: valIndex,
			},
		}
		exit.Signature, err = helpers.ComputeDomainAndSign(bState, currentEpoch, exit.Exit, params.BeaconConfig().DomainVoluntaryExit, privs[valIndex])
		if err != nil {
			return nil, err
		}
		voluntaryExits[i] = exit
	}
	return voluntaryExits, nil
}

func randValIndex(bState *stateTrie.BeaconState) (types.ValidatorIndex, error) {
	activeCount, err := helpers.ActiveValidatorCount(bState, helpers.CurrentEpoch(bState))
	if err != nil {
		return 0, err
	}
	return types.ValidatorIndex(rand.NewGenerator().Uint64() % activeCount), nil
}

// HydrateSignedBeaconHeader hydrates a signed beacon block header with correct field length sizes
// to comply with fssz marshalling and unmarshalling rules.
func HydrateSignedBeaconHeader(h *ethpb.SignedBeaconBlockHeader) *ethpb.SignedBeaconBlockHeader {
	if h.Signature == nil {
		h.Signature = make([]byte, params.BeaconConfig().BLSSignatureLength)
	}
	h.Header = HydrateBeaconHeader(h.Header)
	return h
}

// HydrateBeaconHeader hydrates a beacon block header with correct field length sizes
// to comply with fssz marshalling and unmarshalling rules.
func HydrateBeaconHeader(h *ethpb.BeaconBlockHeader) *ethpb.BeaconBlockHeader {
	if h == nil {
		h = &ethpb.BeaconBlockHeader{}
	}
	if h.BodyRoot == nil {
		h.BodyRoot = make([]byte, 32)
	}
	if h.StateRoot == nil {
		h.StateRoot = make([]byte, 32)
	}
	if h.ParentRoot == nil {
		h.ParentRoot = make([]byte, 32)
	}
	return h
}

// HydrateSignedBeaconBlock hydrates a signed beacon block with correct field length sizes
// to comply with fssz marshalling and unmarshalling rules.
func HydrateSignedBeaconBlock(b *ethpb.SignedBeaconBlock) *ethpb.SignedBeaconBlock {
	if b.Signature == nil {
		b.Signature = make([]byte, params.BeaconConfig().BLSSignatureLength)
	}
	b.Block = HydrateBeaconBlock(b.Block)
	return b
}

// HydrateBeaconBlock hydrates a beacon block with correct field length sizes
// to comply with fssz marshalling and unmarshalling rules.
func HydrateBeaconBlock(b *ethpb.BeaconBlock) *ethpb.BeaconBlock {
	if b == nil {
		b = &ethpb.BeaconBlock{}
	}
	if b.ParentRoot == nil {
		b.ParentRoot = make([]byte, 32)
	}
	if b.StateRoot == nil {
		b.StateRoot = make([]byte, 32)
	}
	b.Body = HydrateBeaconBlockBody(b.Body)
	return b
}

// HydrateBeaconBlockBody hydrates a beacon block body with correct field length sizes
// to comply with fssz marshalling and unmarshalling rules.
func HydrateBeaconBlockBody(b *ethpb.BeaconBlockBody) *ethpb.BeaconBlockBody {
	if b == nil {
		b = &ethpb.BeaconBlockBody{}
	}
	if b.RandaoReveal == nil {
		b.RandaoReveal = make([]byte, params.BeaconConfig().BLSSignatureLength)
	}
	if b.Graffiti == nil {
		b.Graffiti = make([]byte, 32)
	}
	if b.Eth1Data == nil {
		b.Eth1Data = &ethpb.Eth1Data{
			DepositRoot: make([]byte, 32),
			BlockHash:   make([]byte, 32),
		}
	}
	return b
}

// HydrateV1SignedBeaconBlock hydrates a signed beacon block with correct field length sizes
// to comply with fssz marshalling and unmarshalling rules.
func HydrateV1SignedBeaconBlock(b *v1.SignedBeaconBlock) *v1.SignedBeaconBlock {
	if b.Signature == nil {
		b.Signature = make([]byte, params.BeaconConfig().BLSSignatureLength)
	}
	b.Block = HydrateV1BeaconBlock(b.Block)
	return b
}

// HydrateV1BeaconBlock hydrates a beacon block with correct field length sizes
// to comply with fssz marshalling and unmarshalling rules.
func HydrateV1BeaconBlock(b *v1.BeaconBlock) *v1.BeaconBlock {
	if b == nil {
		b = &v1.BeaconBlock{}
	}
	if b.ParentRoot == nil {
		b.ParentRoot = make([]byte, 32)
	}
	if b.StateRoot == nil {
		b.StateRoot = make([]byte, 32)
	}
	b.Body = HydrateV1BeaconBlockBody(b.Body)
	return b
}

// HydrateV1BeaconBlockBody hydrates a beacon block body with correct field length sizes
// to comply with fssz marshalling and unmarshalling rules.
func HydrateV1BeaconBlockBody(b *v1.BeaconBlockBody) *v1.BeaconBlockBody {
	if b == nil {
		b = &v1.BeaconBlockBody{}
	}
	if b.RandaoReveal == nil {
		b.RandaoReveal = make([]byte, params.BeaconConfig().BLSSignatureLength)
	}
	if b.Graffiti == nil {
		b.Graffiti = make([]byte, 32)
	}
	if b.Eth1Data == nil {
		b.Eth1Data = &v1.Eth1Data{
			DepositRoot: make([]byte, 32),
			BlockHash:   make([]byte, 32),
		}
	}
	return b
}

// getDummyBlock method creates a brand new block with extraData
func NewPandoraBlock(slot types.Slot, proposerIndex uint64) (*gethTypes.Header, common.Hash, *pandora.ExtraData) {
	epoch := types.Epoch(slot / params.BeaconConfig().SlotsPerEpoch)
	extraData := pandora.ExtraData{
		Slot:          uint64(slot),
		Epoch:         uint64(epoch),
		ProposerIndex: proposerIndex,
	}
	extraDataByte, err := rlp.EncodeToBytes(extraData)
<<<<<<< HEAD
	if err != nil {
		return nil, gethTypes.EmptyRootHash, nil
	}
=======

	if nil != err {
		panic(err.Error())
	}

>>>>>>> 1734456f
	block := gethTypes.NewBlock(&gethTypes.Header{
		ParentHash:  gethTypes.EmptyRootHash,
		UncleHash:   gethTypes.EmptyUncleHash,
		Coinbase:    common.HexToAddress("8888f1f195afa192cfee860698584c030f4c9db1"),
		Root:        common.HexToHash("ef1552a40b7165c3cd773806b9e0c165b75356e0314bf0706f279c729f51e017"),
		TxHash:      gethTypes.EmptyRootHash,
		ReceiptHash: gethTypes.EmptyRootHash,
		Difficulty:  big.NewInt(131072),
		Number:      big.NewInt(314),
		GasLimit:    uint64(3141592),
		GasUsed:     uint64(21000),
		Time:        uint64(1426516743),
		Extra:       extraDataByte,
		MixDigest:   gethTypes.EmptyRootHash,
		Nonce:       gethTypes.BlockNonce{0x01, 0x02, 0x03},
	}, nil, nil, nil, nil)

	return block.Header(), block.Hash(), &extraData
}<|MERGE_RESOLUTION|>--- conflicted
+++ resolved
@@ -518,17 +518,10 @@
 		ProposerIndex: proposerIndex,
 	}
 	extraDataByte, err := rlp.EncodeToBytes(extraData)
-<<<<<<< HEAD
 	if err != nil {
 		return nil, gethTypes.EmptyRootHash, nil
 	}
-=======
-
-	if nil != err {
-		panic(err.Error())
-	}
-
->>>>>>> 1734456f
+
 	block := gethTypes.NewBlock(&gethTypes.Header{
 		ParentHash:  gethTypes.EmptyRootHash,
 		UncleHash:   gethTypes.EmptyUncleHash,
