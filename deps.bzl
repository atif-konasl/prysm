load("@prysm//tools/go:def.bzl", "go_repository", "maybe")  # gazelle:keep
load("@bazel_tools//tools/build_defs/repo:http.bzl", "http_archive")  # gazelle:keep
load("@bazel_tools//tools/build_defs/repo:git.bzl", "git_repository")

# Prysm's third party / external dependencies.
#
##################################################################
#
#                    ██████████████████
#                  ██                  ██
#                ██  ██████████████████  ██
#              ██  ██████████████████████  ██
#            ██  ██████████████████████████  ██
#          ██  ██████████████████████████████  ██
#        ██  ██████████████████████████████████  ██
#      ██  ██████████████████████████████████████  ██
#      ██  ██████    ██      ████  ████    ██████  ██
#      ██  ████  ████████  ████  ██  ██  ██  ████  ██
#      ██  ████  ████████  ████  ██  ██  ██  ████  ██
#      ██  ██████  ██████  ████  ██  ██    ██████  ██
#      ██  ████████  ████  ████  ██  ██  ████████  ██
#      ██  ████████  ████  ████  ██  ██  ████████  ██
#      ██  ████    ██████  ██████  ████  ████████  ██
#      ██  ██████████████████████████████████████  ██
#        ██  ██████████████████████████████████  ██
#          ██  ██████████████████████████████  ██
#            ██  ██████████████████████████  ██
#              ██  ██████████████████████  ██
#                ██  ██████████████████  ██
#                  ██                  ██
#                    ██████████████████
#
##################################################################
#           Make sure you have read DEPENDENCIES.md!
##################################################################
def prysm_deps():
    go_repository(
        name = "co_honnef_go_tools",
        importpath = "honnef.co/go/tools",
        sum = "h1:UoveltGrhghAA7ePc+e+QYDHXrBps2PqFZiHkGR/xK8=",
        version = "v0.0.1-2020.1.4",
    )
    go_repository(
        name = "com_github_aead_siphash",
        importpath = "github.com/aead/siphash",
        sum = "h1:FwHfE/T45KPKYuuSAKyyvE+oPWcaQ+CUmFW0bPlM+kg=",
        version = "v1.0.1",
    )
    go_repository(
        name = "com_github_afex_hystrix_go",
        importpath = "github.com/afex/hystrix-go",
        sum = "h1:rFw4nCn9iMW+Vajsk51NtYIcwSTkXr+JGrMd36kTDJw=",
        version = "v0.0.0-20180502004556-fa1af6a1f4f5",
    )

    go_repository(
        name = "com_github_ajstarks_svgo",
        importpath = "github.com/ajstarks/svgo",
        sum = "h1:wVe6/Ea46ZMeNkQjjBW6xcqyQA/j5e0D6GytH95g0gQ=",
        version = "v0.0.0-20180226025133-644b8db467af",
    )

    go_repository(
        name = "com_github_alecthomas_template",
        importpath = "github.com/alecthomas/template",
        sum = "h1:JYp7IbQjafoB+tBA3gMyHYHrpOtNuDiK/uB5uXxq5wM=",
        version = "v0.0.0-20190718012654-fb15b899a751",
    )
    go_repository(
        name = "com_github_alecthomas_units",
        importpath = "github.com/alecthomas/units",
        sum = "h1:UQZhZ2O0vMHr2cI+DC1Mbh0TJxzA3RcLoMsFw+aXw7E=",
        version = "v0.0.0-20190924025748-f65c72e2690d",
    )
    go_repository(
        name = "com_github_allegro_bigcache",
        importpath = "github.com/allegro/bigcache",
        sum = "h1:hg1sY1raCwic3Vnsvje6TT7/pnZba83LeFck5NrFKSc=",
        version = "v1.2.1",
    )
    go_repository(
        name = "com_github_andreasbriese_bbloom",
        importpath = "github.com/AndreasBriese/bbloom",
        sum = "h1:HD8gA2tkByhMAwYaFAX9w2l7vxvBQ5NMoxDrkhqhtn4=",
        version = "v0.0.0-20190306092124-e2d15f34fcf9",
    )

    go_repository(
        name = "com_github_andreyvit_diff",
        importpath = "github.com/andreyvit/diff",
        sum = "h1:bvNMNQO63//z+xNgfBlViaCIJKLlCJ6/fmUseuG0wVQ=",
        version = "v0.0.0-20170406064948-c7f18ee00883",
    )

    go_repository(
        name = "com_github_antihax_optional",
        importpath = "github.com/antihax/optional",
        sum = "h1:xK2lYat7ZLaVVcIuj82J8kIro4V6kDe0AUDFboUCwcg=",
        version = "v1.0.0",
    )

    go_repository(
        name = "com_github_apache_arrow_go_arrow",
        importpath = "github.com/apache/arrow/go/arrow",
        sum = "h1:nxAtV4VajJDhKysp2kdcJZsq8Ss1xSA0vZTkVHHJd0E=",
        version = "v0.0.0-20191024131854-af6fa24be0db",
    )
    go_repository(
        name = "com_github_apache_thrift",
        importpath = "github.com/apache/thrift",
        sum = "h1:5hryIiq9gtn+MiLVn0wP37kb/uTeRZgN08WoCsAhIhI=",
        version = "v0.13.0",
    )

    go_repository(
        name = "com_github_aristanetworks_fsnotify",
        importpath = "github.com/aristanetworks/fsnotify",
        sum = "h1:it2ydpY6k0aXB7qjb4vGhOYOL6YDC/sr8vhqwokFQwQ=",
        version = "v1.4.2",
    )
    go_repository(
        name = "com_github_aristanetworks_glog",
        importpath = "github.com/aristanetworks/glog",
        sum = "h1:Bmjk+DjIi3tTAU0wxGaFbfjGUqlxxSXARq9A96Kgoos=",
        version = "v0.0.0-20191112221043-67e8567f59f3",
    )

    go_repository(
        name = "com_github_aristanetworks_goarista",
        importpath = "github.com/aristanetworks/goarista",
        sum = "h1:cgk6xsRVshE29qzHDCQ+tqmu7ny8GnjPQhAw/RTk/Co=",
        version = "v0.0.0-20200521140103-6c3304613b30",
    )
    go_repository(
        name = "com_github_aristanetworks_splunk_hec_go",
        importpath = "github.com/aristanetworks/splunk-hec-go",
        sum = "h1:O7zlcm4ve7JvqTyEK3vSBh1LngLezraqcxv8Ya6tQFY=",
        version = "v0.3.3",
    )
    go_repository(
        name = "com_github_armon_circbuf",
        importpath = "github.com/armon/circbuf",
        sum = "h1:QEF07wC0T1rKkctt1RINW/+RMTVmiwxETico2l3gxJA=",
        version = "v0.0.0-20150827004946-bbbad097214e",
    )

    go_repository(
        name = "com_github_armon_consul_api",
        importpath = "github.com/armon/consul-api",
        sum = "h1:G1bPvciwNyF7IUmKXNt9Ak3m6u9DE1rF+RmtIkBpVdA=",
        version = "v0.0.0-20180202201655-eb2c6b5be1b6",
    )
    go_repository(
        name = "com_github_armon_go_metrics",
        importpath = "github.com/armon/go-metrics",
        sum = "h1:8GUt8eRujhVEGZFFEjBj46YV4rDjvGrNxb0KMWYkL2I=",
        version = "v0.0.0-20180917152333-f0300d1749da",
    )
    go_repository(
        name = "com_github_armon_go_radix",
        importpath = "github.com/armon/go-radix",
        sum = "h1:BUAU3CGlLvorLI26FmByPp2eC2qla6E1Tw+scpcg/to=",
        version = "v0.0.0-20180808171621-7fddfc383310",
    )
    go_repository(
        name = "com_github_aryann_difflib",
        importpath = "github.com/aryann/difflib",
        sum = "h1:pv34s756C4pEXnjgPfGYgdhg/ZdajGhyOvzx8k+23nw=",
        version = "v0.0.0-20170710044230-e206f873d14a",
    )

    go_repository(
        name = "com_github_aws_aws_lambda_go",
        importpath = "github.com/aws/aws-lambda-go",
        sum = "h1:SuCy7H3NLyp+1Mrfp+m80jcbi9KYWAs9/BXwppwRDzY=",
        version = "v1.13.3",
    )

    go_repository(
        name = "com_github_aws_aws_sdk_go",
        importpath = "github.com/aws/aws-sdk-go",
        sum = "h1:0xphMHGMLBrPMfxR2AmVjZKcMEESEgWF8Kru94BNByk=",
        version = "v1.27.0",
    )
    go_repository(
        name = "com_github_aws_aws_sdk_go_v2",
        importpath = "github.com/aws/aws-sdk-go-v2",
        sum = "h1:qZ+woO4SamnH/eEbjM2IDLhRNwIwND/RQyVlBLp3Jqg=",
        version = "v0.18.0",
    )

    go_repository(
        name = "com_github_azure_azure_pipeline_go",
        importpath = "github.com/Azure/azure-pipeline-go",
        sum = "h1:6oiIS9yaG6XCCzhgAgKFfIWyo4LLCiDhZot6ltoThhY=",
        version = "v0.2.2",
    )
    go_repository(
        name = "com_github_azure_azure_storage_blob_go",
        importpath = "github.com/Azure/azure-storage-blob-go",
        sum = "h1:MuueVOYkufCxJw5YZzF842DY2MBsp+hLuh2apKY0mck=",
        version = "v0.7.0",
    )
    go_repository(
        name = "com_github_azure_go_autorest_autorest",
        importpath = "github.com/Azure/go-autorest/autorest",
        sum = "h1:MRvx8gncNaXJqOoLmhNjUAKh33JJF8LyxPhomEtOsjs=",
        version = "v0.9.0",
    )
    go_repository(
        name = "com_github_azure_go_autorest_autorest_adal",
        importpath = "github.com/Azure/go-autorest/autorest/adal",
        sum = "h1:CxTzQrySOxDnKpLjFJeZAS5Qrv/qFPkgLjx5bOAi//I=",
        version = "v0.8.0",
    )
    go_repository(
        name = "com_github_azure_go_autorest_autorest_date",
        importpath = "github.com/Azure/go-autorest/autorest/date",
        sum = "h1:yW+Zlqf26583pE43KhfnhFcdmSWlm5Ew6bxipnr/tbM=",
        version = "v0.2.0",
    )
    go_repository(
        name = "com_github_azure_go_autorest_autorest_mocks",
        importpath = "github.com/Azure/go-autorest/autorest/mocks",
        sum = "h1:qJumjCaCudz+OcqE9/XtEPfvtOjOmKaui4EOpFI6zZc=",
        version = "v0.3.0",
    )
    go_repository(
        name = "com_github_azure_go_autorest_logger",
        importpath = "github.com/Azure/go-autorest/logger",
        sum = "h1:ruG4BSDXONFRrZZJ2GUXDiUyVpayPmb1GnWeHDdaNKY=",
        version = "v0.1.0",
    )
    go_repository(
        name = "com_github_azure_go_autorest_tracing",
        importpath = "github.com/Azure/go-autorest/tracing",
        sum = "h1:TRn4WjSnkcSy5AEG3pnbtFSwNtwzjr4VYyQflFE619k=",
        version = "v0.5.0",
    )
    go_repository(
        name = "com_github_bazelbuild_rules_go",
        importpath = "github.com/bazelbuild/rules_go",
        sum = "h1:Wxu7JjqnF78cKZbsBsARLSXx/jlGaSLCnUV3mTlyHvM=",
        version = "v0.23.2",
    )
    go_repository(
        name = "com_github_benbjohnson_clock",
        importpath = "github.com/benbjohnson/clock",
        sum = "h1:vkLuvpK4fmtSCuo60+yC63p7y0BmQ8gm5ZXGuBCJyXg=",
        version = "v1.0.3",
    )

    go_repository(
        name = "com_github_beorn7_perks",
        importpath = "github.com/beorn7/perks",
        sum = "h1:VlbKKnNfV8bJzeqoa4cOKqO6bYr3WgKZxO8Z16+hsOM=",
        version = "v1.0.1",
    )
    go_repository(
        name = "com_github_bgentry_speakeasy",
        importpath = "github.com/bgentry/speakeasy",
        sum = "h1:ByYyxL9InA1OWqxJqqp2A5pYHUrCiAL6K3J+LKSsQkY=",
        version = "v0.1.0",
    )

    go_repository(
        name = "com_github_bmizerany_pat",
        importpath = "github.com/bmizerany/pat",
        sum = "h1:y4B3+GPxKlrigF1ha5FFErxK+sr6sWxQovRMzwMhejo=",
        version = "v0.0.0-20170815010413-6226ea591a40",
    )
    go_repository(
        name = "com_github_boltdb_bolt",
        importpath = "github.com/boltdb/bolt",
        sum = "h1:JQmyP4ZBrce+ZQu0dY660FMfatumYDLun9hBCUVIkF4=",
        version = "v1.3.1",
    )

    go_repository(
        name = "com_github_bradfitz_gomemcache",
        importpath = "github.com/bradfitz/gomemcache",
        sum = "h1:7IjN4QP3c38xhg6wz8R3YjoU+6S9e7xBc0DAVLLIpHE=",
        version = "v0.0.0-20170208213004-1952afaa557d",
    )

    go_repository(
        name = "com_github_btcsuite_btcd",
        importpath = "github.com/btcsuite/btcd",
        sum = "h1:At9hIZdJW0s9E/fAz28nrz6AmcNlSVucCH796ZteX1M=",
        version = "v0.21.0-beta",
    )
    go_repository(
        name = "com_github_btcsuite_btclog",
        importpath = "github.com/btcsuite/btclog",
        sum = "h1:bAs4lUbRJpnnkd9VhRV3jjAVU7DJVjMaK+IsvSeZvFo=",
        version = "v0.0.0-20170628155309-84c8d2346e9f",
    )
    go_repository(
        name = "com_github_btcsuite_btcutil",
        importpath = "github.com/btcsuite/btcutil",
        sum = "h1:9iZ1Terx9fMIOtq1VrwdqfsATL9MC2l8ZrUY6YZ2uts=",
        version = "v1.0.2",
    )
    go_repository(
        name = "com_github_btcsuite_go_socks",
        importpath = "github.com/btcsuite/go-socks",
        sum = "h1:R/opQEbFEy9JGkIguV40SvRY1uliPX8ifOvi6ICsFCw=",
        version = "v0.0.0-20170105172521-4720035b7bfd",
    )
    go_repository(
        name = "com_github_btcsuite_goleveldb",
        importpath = "github.com/btcsuite/goleveldb",
        sum = "h1:Tvd0BfvqX9o823q1j2UZ/epQo09eJh6dTcRp79ilIN4=",
        version = "v1.0.0",
    )
    go_repository(
        name = "com_github_btcsuite_snappy_go",
        importpath = "github.com/btcsuite/snappy-go",
        sum = "h1:ZxaA6lo2EpxGddsA8JwWOcxlzRybb444sgmeJQMJGQE=",
        version = "v1.0.0",
    )

    go_repository(
        name = "com_github_btcsuite_websocket",
        importpath = "github.com/btcsuite/websocket",
        sum = "h1:R8vQdOQdZ9Y3SkEwmHoWBmX1DNXhXZqlTpq6s4tyJGc=",
        version = "v0.0.0-20150119174127-31079b680792",
    )
    go_repository(
        name = "com_github_btcsuite_winsvc",
        importpath = "github.com/btcsuite/winsvc",
        sum = "h1:J9B4L7e3oqhXOcm+2IuNApwzQec85lE+QaikUcCs+dk=",
        version = "v1.0.0",
    )

    go_repository(
        name = "com_github_burntsushi_toml",
        importpath = "github.com/BurntSushi/toml",
        sum = "h1:WXkYYl6Yr3qBf1K79EBnL4mak0OimBfB0XUf9Vl28OQ=",
        version = "v0.3.1",
    )
    go_repository(
        name = "com_github_burntsushi_xgb",
        importpath = "github.com/BurntSushi/xgb",
        sum = "h1:1BDTz0u9nC3//pOCMdNH+CiXJVYJh5UQNCOBG7jbELc=",
        version = "v0.0.0-20160522181843-27f122750802",
    )

    go_repository(
        name = "com_github_c_bata_go_prompt",
        importpath = "github.com/c-bata/go-prompt",
        sum = "h1:uyKRz6Z6DUyj49QVijyM339UJV9yhbr70gESwbNU3e0=",
        version = "v0.2.2",
    )
    go_repository(
        name = "com_github_casbin_casbin_v2",
        importpath = "github.com/casbin/casbin/v2",
        sum = "h1:bTwon/ECRx9dwBy2ewRVr5OiqjeXSGiTUY74sDPQi/g=",
        version = "v2.1.2",
    )
    go_repository(
        name = "com_github_cenkalti_backoff",
        importpath = "github.com/cenkalti/backoff",
        sum = "h1:tNowT99t7UNflLxfYYSlKYsBpXdEet03Pg2g16Swow4=",
        version = "v2.2.1+incompatible",
    )

    go_repository(
        name = "com_github_census_instrumentation_opencensus_proto",
        importpath = "github.com/census-instrumentation/opencensus-proto",
        sum = "h1:glEXhBS5PSLLv4IXzLA5yPRVX4bilULVyxxbrfOtDAk=",
        version = "v0.2.1",
    )
    go_repository(
        name = "com_github_cespare_cp",
        importpath = "github.com/cespare/cp",
        sum = "h1:nCb6ZLdB7NRaqsm91JtQTAme2SKJzXVsdPIPkyJr1MU=",
        version = "v1.1.1",
    )

    go_repository(
        name = "com_github_cespare_xxhash",
        importpath = "github.com/cespare/xxhash",
        sum = "h1:a6HrQnmkObjyL+Gs60czilIUGqrzKutQD6XZog3p+ko=",
        version = "v1.1.0",
    )
    go_repository(
        name = "com_github_cespare_xxhash_v2",
        importpath = "github.com/cespare/xxhash/v2",
        sum = "h1:6MnRN8NT7+YBpUIWxHtefFZOKTAPgGjpQSxqLNn0+qY=",
        version = "v2.1.1",
    )

    go_repository(
        name = "com_github_chzyer_logex",
        importpath = "github.com/chzyer/logex",
        sum = "h1:Swpa1K6QvQznwJRcfTfQJmTE72DqScAa40E+fbHEXEE=",
        version = "v1.1.10",
    )
    go_repository(
        name = "com_github_chzyer_readline",
        importpath = "github.com/chzyer/readline",
        sum = "h1:fY5BOSpyZCqRo5OhCuC+XN+r/bBCmeuuJtjz+bCNIf8=",
        version = "v0.0.0-20180603132655-2972be24d48e",
    )
    go_repository(
        name = "com_github_chzyer_test",
        importpath = "github.com/chzyer/test",
        sum = "h1:q763qf9huN11kDQavWsoZXJNW3xEE4JJyHa5Q25/sd8=",
        version = "v0.0.0-20180213035817-a1ea475d72b1",
    )
    go_repository(
        name = "com_github_clbanning_x2j",
        importpath = "github.com/clbanning/x2j",
        sum = "h1:EdRZT3IeKQmfCSrgo8SZ8V3MEnskuJP0wCYNpe+aiXo=",
        version = "v0.0.0-20191024224557-825249438eec",
    )

    go_repository(
        name = "com_github_client9_misspell",
        importpath = "github.com/client9/misspell",
        sum = "h1:ta993UF76GwbvJcIo3Y68y/M3WxlpEHPWIGDkJYwzJI=",
        version = "v0.3.4",
    )

    go_repository(
        name = "com_github_cloudflare_cloudflare_go",
        importpath = "github.com/cloudflare/cloudflare-go",
        sum = "h1:J82+/8rub3qSy0HxEnoYD8cs+HDlHWYrqYXe2Vqxluk=",
        version = "v0.10.2-0.20190916151808-a80f83b9add9",
    )
    go_repository(
        name = "com_github_cncf_udpa_go",
        importpath = "github.com/cncf/udpa/go",
        sum = "h1:cqQfy1jclcSy/FwLjemeg3SR1yaINm74aQyupQ0Bl8M=",
        version = "v0.0.0-20201120205902-5459f2c99403",
    )
    go_repository(
        name = "com_github_cockroachdb_datadriven",
        importpath = "github.com/cockroachdb/datadriven",
        sum = "h1:OaNxuTZr7kxeODyLWsRMC+OD03aFUH+mW6r2d+MWa5Y=",
        version = "v0.0.0-20190809214429-80d97fb3cbaa",
    )
    go_repository(
        name = "com_github_codahale_hdrhistogram",
        importpath = "github.com/codahale/hdrhistogram",
        sum = "h1:qMd81Ts1T2OTKmB4acZcyKaMtRnY5Y44NuXGX2GFJ1w=",
        version = "v0.0.0-20161010025455-3a0bb77429bd",
    )

    go_repository(
        name = "com_github_confluentinc_confluent_kafka_go",
        importpath = "github.com/confluentinc/confluent-kafka-go",
        patch_args = ["-p1"],
        patches = ["@prysm//third_party:in_gopkg_confluentinc_confluent_kafka_go_v1.patch"],
        sum = "h1:13EK9RTujF7lVkvHQ5Hbu6bM+Yfrq8L0MkJNnjHSd4Q=",
        version = "v1.4.2",
    )
    go_repository(
        name = "com_github_coreos_etcd",
        importpath = "github.com/coreos/etcd",
        sum = "h1:jFneRYjIvLMLhDLCzuTuU4rSJUjRplcJQ7pD7MnhC04=",
        version = "v3.3.10+incompatible",
    )
    go_repository(
        name = "com_github_coreos_go_etcd",
        importpath = "github.com/coreos/go-etcd",
        sum = "h1:bXhRBIXoTm9BYHS3gE0TtQuyNZyeEMux2sDi4oo5YOo=",
        version = "v2.0.0+incompatible",
    )

    go_repository(
        name = "com_github_coreos_go_semver",
        importpath = "github.com/coreos/go-semver",
        sum = "h1:wkHLiw0WNATZnSG7epLsujiMCgPAc9xhjJ4tgnAxmfM=",
        version = "v0.3.0",
    )
    go_repository(
        name = "com_github_coreos_go_systemd",
        importpath = "github.com/coreos/go-systemd",
        sum = "h1:iW4rZ826su+pqaw19uhpSCzhj44qo35pNgKFGqzDKkU=",
        version = "v0.0.0-20191104093116-d3cd4ed1dbcf",
    )
    go_repository(
        name = "com_github_coreos_pkg",
        importpath = "github.com/coreos/pkg",
        sum = "h1:CAKfRE2YtTUIjjh1bkBtyYFaUT/WmOqsJjgtihT0vMI=",
        version = "v0.0.0-20160727233714-3ac0863d7acf",
    )

    go_repository(
        name = "com_github_cpuguy83_go_md2man",
        importpath = "github.com/cpuguy83/go-md2man",
        sum = "h1:BSKMNlYxDvnunlTymqtgONjNnaRV1sTpcovwwjF22jk=",
        version = "v1.0.10",
    )

    go_repository(
        name = "com_github_cpuguy83_go_md2man_v2",
        importpath = "github.com/cpuguy83/go-md2man/v2",
        sum = "h1:U+s90UTSYgptZMwQh2aRr3LuazLJIa+Pg3Kc1ylSYVY=",
        version = "v2.0.0-20190314233015-f79a8a8ca69d",
    )

    go_repository(
        name = "com_github_creack_pty",
        importpath = "github.com/creack/pty",
        sum = "h1:uDmaGzcdjhF4i/plgjmEsriH11Y0o7RKapEf/LDaM3w=",
        version = "v1.1.9",
    )
    go_repository(
        name = "com_github_d4l3k_messagediff",
        importpath = "github.com/d4l3k/messagediff",
        sum = "h1:ZcAIMYsUg0EAp9X+tt8/enBE/Q8Yd5kzPynLyKptt9U=",
        version = "v1.2.1",
    )

    go_repository(
        name = "com_github_data_dog_go_sqlmock",
        importpath = "github.com/DATA-DOG/go-sqlmock",
        sum = "h1:CWUqKXe0s8A2z6qCgkP4Kru7wC11YoAnoupUKFDnH08=",
        version = "v1.3.3",
    )
    go_repository(
        name = "com_github_dave_jennifer",
        importpath = "github.com/dave/jennifer",
        sum = "h1:S15ZkFMRoJ36mGAQgWL1tnr0NQJh9rZ8qatseX/VbBc=",
        version = "v1.2.0",
    )
    go_repository(
        name = "com_github_davecgh_go_spew",
        importpath = "github.com/davecgh/go-spew",
        sum = "h1:vj9j/u1bqnvCEfJOwUhtlOARqs3+rkHYY13jYWTU97c=",
        version = "v1.1.1",
    )
    go_repository(
        name = "com_github_davidlazar_go_crypto",
        importpath = "github.com/davidlazar/go-crypto",
        sum = "h1:pFUpOrbxDR6AkioZ1ySsx5yxlDQZ8stG2b88gTPxgJU=",
        version = "v0.0.0-20200604182044-b73af7476f6c",
    )

    go_repository(
        name = "com_github_deckarep_golang_set",
        importpath = "github.com/deckarep/golang-set",
        sum = "h1:SCQV0S6gTtp6itiFrTqI+pfmJ4LN85S1YzhDf9rTHJQ=",
        version = "v1.7.1",
    )

    go_repository(
        name = "com_github_decred_dcrd_lru",
        importpath = "github.com/decred/dcrd/lru",
        sum = "h1:Kbsb1SFDsIlaupWPwsPp+dkxiBY1frcS07PCPgotKz8=",
        version = "v1.0.0",
    )
    go_repository(
        name = "com_github_dgraph_io_badger",
        importpath = "github.com/dgraph-io/badger",
        sum = "h1:w9pSFNSdq/JPM1N12Fz/F/bzo993Is1W+Q7HjPzi7yg=",
        version = "v1.6.1",
    )

    go_repository(
        name = "com_github_dgraph_io_ristretto",
        importpath = "github.com/dgraph-io/ristretto",
        sum = "h1:cNcG4c2n5xanQzp2hMyxDxPYVQmZ91y4WN6fJFlndLo=",
        version = "v0.0.4-0.20210318174700-74754f61e018",
    )
    go_repository(
        name = "com_github_dgrijalva_jwt_go",
        importpath = "github.com/dgrijalva/jwt-go",
        sum = "h1:7qlOGliEKZXTDg6OTjfoBKDXWrumCAMpl/TFQ4/5kLM=",
        version = "v3.2.0+incompatible",
    )

    go_repository(
        name = "com_github_dgryski_go_bitstream",
        importpath = "github.com/dgryski/go-bitstream",
        sum = "h1:akOQj8IVgoeFfBTzGOEQakCYshWD6RNo1M5pivFXt70=",
        version = "v0.0.0-20180413035011-3522498ce2c8",
    )
    go_repository(
        name = "com_github_dgryski_go_farm",
        importpath = "github.com/dgryski/go-farm",
        sum = "h1:tdlZCpZ/P9DhczCTSixgIKmwPv6+wP5DGjqLYw5SUiA=",
        version = "v0.0.0-20190423205320-6a90982ecee2",
    )
    go_repository(
        name = "com_github_dgryski_go_sip13",
        importpath = "github.com/dgryski/go-sip13",
        sum = "h1:RMLoZVzv4GliuWafOuPuQDKSm1SJph7uCRnnS61JAn4=",
        version = "v0.0.0-20181026042036-e10d5fee7954",
    )
    go_repository(
        name = "com_github_dlclark_regexp2",
        importpath = "github.com/dlclark/regexp2",
        sum = "h1:8sAhBGEM0dRWogWqWyQeIJnxjWO6oIjl8FKqREDsGfk=",
        version = "v1.2.0",
    )

    go_repository(
        name = "com_github_docker_docker",
        importpath = "github.com/docker/docker",
        sum = "h1:sh8rkQZavChcmakYiSlqu2425CHyFXLZZnvm7PDpU8M=",
        version = "v1.4.2-0.20180625184442-8e610b2b55bf",
    )
    go_repository(
        name = "com_github_docker_spdystream",
        importpath = "github.com/docker/spdystream",
        sum = "h1:cenwrSVm+Z7QLSV/BsnenAOcDXdX4cMv4wP0B/5QbPg=",
        version = "v0.0.0-20160310174837-449fdfce4d96",
    )

    go_repository(
        name = "com_github_dop251_goja",
        importpath = "github.com/dop251/goja",
        sum = "h1:Y9vTBSsV4hSwPSj4bacAU/eSnV3dAxVpepaghAdhGoQ=",
        version = "v0.0.0-20200721192441-a695b0cdd498",
    )
    go_repository(
        name = "com_github_dustin_go_humanize",
        importpath = "github.com/dustin/go-humanize",
        sum = "h1:VSnTsYCnlFHaM2/igO1h6X3HA71jcobQuxemgkq4zYo=",
        version = "v1.0.0",
    )

    go_repository(
        name = "com_github_dvyukov_go_fuzz",
        importpath = "github.com/dvyukov/go-fuzz",
        sum = "h1:NgO45/5mBLRVfiXerEFzH6ikcZ7DNRPS639xFg3ENzU=",
        version = "v0.0.0-20200318091601-be3528f3a813",
    )
    go_repository(
        name = "com_github_eapache_go_resiliency",
        importpath = "github.com/eapache/go-resiliency",
        sum = "h1:v7g92e/KSN71Rq7vSThKaWIq68fL4YHvWyiUKorFR1Q=",
        version = "v1.2.0",
    )
    go_repository(
        name = "com_github_eapache_go_xerial_snappy",
        importpath = "github.com/eapache/go-xerial-snappy",
        sum = "h1:YEetp8/yCZMuEPMUDHG0CW/brkkEp8mzqk2+ODEitlw=",
        version = "v0.0.0-20180814174437-776d5712da21",
    )
    go_repository(
        name = "com_github_eapache_queue",
        importpath = "github.com/eapache/queue",
        sum = "h1:YOEu7KNc61ntiQlcEeUIoDTJ2o8mQznoNvUhiigpIqc=",
        version = "v1.1.0",
    )

    go_repository(
        name = "com_github_eclipse_paho_mqtt_golang",
        importpath = "github.com/eclipse/paho.mqtt.golang",
        sum = "h1:1F8mhG9+aO5/xpdtFkW4SxOJB67ukuDC3t2y2qayIX0=",
        version = "v1.2.0",
    )
    go_repository(
        name = "com_github_edsrzf_mmap_go",
        importpath = "github.com/edsrzf/mmap-go",
        sum = "h1:CEBF7HpRnUCSJgGUb5h1Gm7e3VkmVDrR8lvWVLtrOFw=",
        version = "v1.0.0",
    )

    go_repository(
        name = "com_github_elazarl_goproxy",
        importpath = "github.com/elazarl/goproxy",
        sum = "h1:yUdfgN0XgIJw7foRItutHYUIhlcKzcSf5vDpdhQAKTc=",
        version = "v0.0.0-20180725130230-947c36da3153",
    )

    go_repository(
        name = "com_github_emicklei_dot",
        importpath = "github.com/emicklei/dot",
        sum = "h1:Ase39UD9T9fRBOb5ptgpixrxfx8abVzNWZi2+lr53PI=",
        version = "v0.11.0",
    )
    go_repository(
        name = "com_github_emicklei_go_restful",
        importpath = "github.com/emicklei/go-restful",
        sum = "h1:H2pdYOb3KQ1/YsqVWoWNLQO+fusocsw354rqGTZtAgw=",
        version = "v0.0.0-20170410110728-ff4f55a20633",
    )
    go_repository(
        name = "com_github_envoyproxy_go_control_plane",
        importpath = "github.com/envoyproxy/go-control-plane",
        sum = "h1:EmNYJhPYy0pOFjCx2PrgtaBXmee0iUX9hLlxE1xHOJE=",
        version = "v0.9.9-0.20201210154907-fd9021fe5dad",
    )
    go_repository(
        name = "com_github_envoyproxy_protoc_gen_validate",
        importpath = "github.com/envoyproxy/protoc-gen-validate",
        sum = "h1:EQciDnbrYxy13PgWoY8AqoxGiPrpgBZ1R8UNe3ddc+A=",
        version = "v0.1.0",
    )

    # Note: It is required to define com_github_ethereum_go_ethereum like this for some reason...
    # Note: The keep directives help gazelle leave this alone.
    go_repository(
        name = "com_github_ethereum_go_ethereum",
        commit = "b9c0d847ae7b07a9a86b81aebacf986c8d310ae7",  # keep
        importpath = "github.com/ethereum/go-ethereum",  # keep
        # Note: go-ethereum is not bazel-friendly with regards to cgo. We have a
        # a fork that has resolved these issues by disabling HID/USB support and
        # some manual fixes for c imports in the crypto package. This is forked
        # branch should be updated from time to time with the latest go-ethereum
        # code.
        remote = "https://github.com/prysmaticlabs/bazel-go-ethereum",  # keep
        replace = None,  # keep
        sum = None,  # keep
        vcs = "git",  # keep
        version = None,  # keep
    )

    go_repository(
        name = "com_github_evanphx_json_patch",
        importpath = "github.com/evanphx/json-patch",
        sum = "h1:fUDGZCv/7iAN7u0puUVhvKCcsR6vRfwrJatElLBEf0I=",
        version = "v4.2.0+incompatible",
    )

    go_repository(
        name = "com_github_fatih_color",
        importpath = "github.com/fatih/color",
        sum = "h1:8xPHl4/q1VyqGIPif1F+1V3Y3lSmrq01EabUW3CoW5s=",
        version = "v1.9.0",
    )
    go_repository(
        name = "com_github_ferranbt_fastssz",
        importpath = "github.com/ferranbt/fastssz",
        nofuzz = True,
        sum = "h1:9VDpsWq096+oGMDTT/SgBD/VgZYf4pTF+KTPmZ+OaKM=",
        version = "v0.0.0-20210120143747-11b9eff30ea9",
    )

    go_repository(
        name = "com_github_fjl_memsize",
        importpath = "github.com/fjl/memsize",
        sum = "h1:FtmdgXiUlNeRsoNMFlKLDt+S+6hbjVMEW6RGQ7aUf7c=",
        version = "v0.0.0-20190710130421-bcb5799ab5e5",
    )

    go_repository(
        name = "com_github_flynn_noise",
        importpath = "github.com/flynn/noise",
        sum = "h1:u/UEqS66A5ckRmS4yNpjmVH56sVtS/RfclBAYocb4as=",
        version = "v0.0.0-20180327030543-2492fe189ae6",
    )

    go_repository(
        name = "com_github_fogleman_gg",
        importpath = "github.com/fogleman/gg",
        sum = "h1:WXb3TSNmHp2vHoCroCIB1foO/yQ36swABL8aOVeDpgg=",
        version = "v1.2.1-0.20190220221249-0403632d5b90",
    )
    go_repository(
        name = "com_github_fortytw2_leaktest",
        importpath = "github.com/fortytw2/leaktest",
        sum = "h1:u8491cBMTQ8ft8aeV+adlcytMZylmA5nnwwkRZjI8vw=",
        version = "v1.3.0",
    )
    go_repository(
        name = "com_github_franela_goblin",
        importpath = "github.com/franela/goblin",
        sum = "h1:gb2Z18BhTPJPpLQWj4T+rfKHYCHxRHCtRxhKKjRidVw=",
        version = "v0.0.0-20200105215937-c9ffbefa60db",
    )
    go_repository(
        name = "com_github_franela_goreq",
        importpath = "github.com/franela/goreq",
        sum = "h1:a9ENSRDFBUPkJ5lCgVZh26+ZbGyoVJG7yb5SSzF5H54=",
        version = "v0.0.0-20171204163338-bcd34c9993f8",
    )

    go_repository(
        name = "com_github_frankban_quicktest",
        importpath = "github.com/frankban/quicktest",
        sum = "h1:2QxQoC1TS09S7fhCPsrvqYdvP1H5M1P1ih5ABm3BTYk=",
        version = "v1.7.2",
    )
    go_repository(
        name = "com_github_fsnotify_fsnotify",
        importpath = "github.com/fsnotify/fsnotify",
        sum = "h1:hsms1Qyu0jgnwNXIxa+/V/PDsU6CfLf6CNO8H7IWoS4=",
        version = "v1.4.9",
    )
    go_repository(
        name = "com_github_garyburd_redigo",
        importpath = "github.com/garyburd/redigo",
        sum = "h1:0VruCpn7yAIIu7pWVClQC8wxCJEcG3nyzpMSHKi1PQc=",
        version = "v1.6.0",
    )
    go_repository(
        name = "com_github_gballet_go_libpcsclite",
        importpath = "github.com/gballet/go-libpcsclite",
        sum = "h1:f6D9Hr8xV8uYKlyuj8XIruxlh9WjVjdh1gIicAS7ays=",
        version = "v0.0.0-20191108122812-4678299bea08",
    )

    go_repository(
        name = "com_github_ghodss_yaml",
        importpath = "github.com/ghodss/yaml",
        sum = "h1:wQHKEahhL6wmXdzwWG11gIVCkOv05bNOh+Rxn0yngAk=",
        version = "v1.0.0",
    )

    go_repository(
        name = "com_github_glycerine_go_unsnap_stream",
        importpath = "github.com/glycerine/go-unsnap-stream",
        sum = "h1:r04MMPyLHj/QwZuMJ5+7tJcBr1AQjpiAK/rZWRrQT7o=",
        version = "v0.0.0-20180323001048-9f0cb55181dd",
    )
    go_repository(
        name = "com_github_glycerine_goconvey",
        importpath = "github.com/glycerine/goconvey",
        sum = "h1:gclg6gY70GLy3PbkQ1AERPfmLMMagS60DKF78eWwLn8=",
        version = "v0.0.0-20190410193231-58a59202ab31",
    )
    go_repository(
        name = "com_github_go_check_check",
        importpath = "github.com/go-check/check",
        sum = "h1:0gkP6mzaMqkmpcJYCFOLkIBwI7xFExG03bbkOkCvUPI=",
        version = "v0.0.0-20180628173108-788fd7840127",
    )

    go_repository(
        name = "com_github_go_gl_glfw",
        importpath = "github.com/go-gl/glfw",
        sum = "h1:QbL/5oDUmRBzO9/Z7Seo6zf912W/a6Sr4Eu0G/3Jho0=",
        version = "v0.0.0-20190409004039-e6da0acd62b1",
    )
    go_repository(
        name = "com_github_go_gl_glfw_v3_3_glfw",
        importpath = "github.com/go-gl/glfw/v3.3/glfw",
        sum = "h1:WtGNWLvXpe6ZudgnXrq0barxBImvnnJoMEhXAzcbM0I=",
        version = "v0.0.0-20200222043503-6f7a984d4dc4",
    )
    go_repository(
        name = "com_github_go_kit_kit",
        importpath = "github.com/go-kit/kit",
        sum = "h1:dXFJfIHVvUcpSgDOV+Ne6t7jXri8Tfv2uOLHUZ2XNuo=",
        version = "v0.10.0",
    )
    go_repository(
        name = "com_github_go_logfmt_logfmt",
        importpath = "github.com/go-logfmt/logfmt",
        sum = "h1:TrB8swr/68K7m9CcGut2g3UOihhbcbiMAYiuTXdEih4=",
        version = "v0.5.0",
    )
    go_repository(
        name = "com_github_go_logr_logr",
        importpath = "github.com/go-logr/logr",
        sum = "h1:fV3MLmabKIZ383XifUjFSwcoGee0v9qgPp8wy5svibE=",
        version = "v0.2.1",
    )
    go_repository(
        name = "com_github_go_ole_go_ole",
        importpath = "github.com/go-ole/go-ole",
        sum = "h1:2lOsA72HgjxAuMlKpFiCbHTvu44PIVkZ5hqm3RSdI/E=",
        version = "v1.2.1",
    )
    go_repository(
        name = "com_github_go_openapi_jsonpointer",
        importpath = "github.com/go-openapi/jsonpointer",
        sum = "h1:wSt/4CYxs70xbATrGXhokKF1i0tZjENLOo1ioIO13zk=",
        version = "v0.0.0-20160704185906-46af16f9f7b1",
    )
    go_repository(
        name = "com_github_go_openapi_jsonreference",
        importpath = "github.com/go-openapi/jsonreference",
        sum = "h1:tF+augKRWlWx0J0B7ZyyKSiTyV6E1zZe+7b3qQlcEf8=",
        version = "v0.0.0-20160704190145-13c6e3589ad9",
    )
    go_repository(
        name = "com_github_go_openapi_spec",
        importpath = "github.com/go-openapi/spec",
        sum = "h1:C1JKChikHGpXwT5UQDFaryIpDtyyGL/CR6C2kB7F1oc=",
        version = "v0.0.0-20160808142527-6aced65f8501",
    )
    go_repository(
        name = "com_github_go_openapi_swag",
        importpath = "github.com/go-openapi/swag",
        sum = "h1:zP3nY8Tk2E6RTkqGYrarZXuzh+ffyLDljLxCy1iJw80=",
        version = "v0.0.0-20160704191624-1d0bd113de87",
    )
    go_repository(
        name = "com_github_go_sourcemap_sourcemap",
        importpath = "github.com/go-sourcemap/sourcemap",
        sum = "h1:0b/xya7BKGhXuqFESKM4oIiRo9WOt2ebz7KxfreD6ug=",
        version = "v2.1.2+incompatible",
    )
    go_repository(
        name = "com_github_go_sql_driver_mysql",
        importpath = "github.com/go-sql-driver/mysql",
        sum = "h1:g24URVg0OFbNUTx9qqY1IRZ9D9z3iPyi5zKhQZpNwpA=",
        version = "v1.4.1",
    )

    go_repository(
        name = "com_github_go_stack_stack",
        importpath = "github.com/go-stack/stack",
        sum = "h1:5SgMzNM5HxrEjV0ww2lTmX6E2Izsfxas4+YHWRs3Lsk=",
        version = "v1.8.0",
    )
    go_repository(
        name = "com_github_go_yaml_yaml",
        importpath = "github.com/go-yaml/yaml",
        sum = "h1:RYi2hDdss1u4YE7GwixGzWwVo47T8UQwnTLB6vQiq+o=",
        version = "v2.1.0+incompatible",
    )
    go_repository(
        name = "com_github_gogo_googleapis",
        importpath = "github.com/gogo/googleapis",
        sum = "h1:kFkMAZBNAn4j7K0GiZr8cRYzejq68VbheufiV3YuyFI=",
        version = "v1.1.0",
    )

    go_repository(
        name = "com_github_golang_freetype",
        importpath = "github.com/golang/freetype",
        sum = "h1:DACJavvAHhabrF08vX0COfcOBJRhZ8lUbR+ZWIs0Y5g=",
        version = "v0.0.0-20170609003504-e2365dfdc4a0",
    )
    go_repository(
        name = "com_github_golang_gddo",
        importpath = "github.com/golang/gddo",
        sum = "h1:HoqgYR60VYu5+0BuG6pjeGp7LKEPZnHt+dUClx9PeIs=",
        version = "v0.0.0-20200528160355-8d077c1d8f4c",
    )

    go_repository(
        name = "com_github_golang_geo",
        importpath = "github.com/golang/geo",
        sum = "h1:lJwO/92dFXWeXOZdoGXgptLmNLwynMSHUmU6besqtiw=",
        version = "v0.0.0-20190916061304-5b978397cfec",
    )
    go_repository(
        name = "com_github_golang_glog",
        importpath = "github.com/golang/glog",
        sum = "h1:VKtxabqXZkF25pY9ekfRL6a582T4P37/31XEstQ5p58=",
        version = "v0.0.0-20160126235308-23def4e6c14b",
    )
    go_repository(
        name = "com_github_golang_groupcache",
        importpath = "github.com/golang/groupcache",
        sum = "h1:1r7pUrabqp18hOBcwBwiTsbnFeTZHV9eER/QT5JVZxY=",
        version = "v0.0.0-20200121045136-8c9f03a8e57e",
    )
    go_repository(
        name = "com_github_golang_lint",
        importpath = "github.com/golang/lint",
        sum = "h1:ior8LN6127GsA53E9mD9nH/oP/LVbJplmLH5V8o+/Uk=",
        version = "v0.0.0-20170918230701-e5d664eb928e",
    )

    go_repository(
        name = "com_github_golang_mock",
        importpath = "github.com/golang/mock",
        sum = "h1:l75CXGRSwbaYNpl/Z2X1XIIAMSCquvXgpVZDhwEIJsc=",
        version = "v1.4.4",
    )
    go_repository(
        name = "com_github_golang_protobuf",
        importpath = "github.com/golang/protobuf",
        patch_args = ["-p1"],
        patches = ["@io_bazel_rules_go//third_party:com_github_golang_protobuf-extras.patch"],
        sum = "h1:JjCZWpVbqXDqFVmTfYWEVTMIYrL/NPdPSCHPJ0T/raM=",
        version = "v1.4.3",
    )

    go_repository(
        name = "com_github_golang_snappy",
        importpath = "github.com/golang/snappy",
        sum = "h1:fHPg5GQYlCeLIPB9BZqMVR5nR9A+IM5zcgeTdjMYmLA=",
        version = "v0.0.3",
    )
    go_repository(
        name = "com_github_google_btree",
        importpath = "github.com/google/btree",
        sum = "h1:0udJVsspx3VBr5FwtLhQQtuAsVc79tTq0ocGIPAU6qo=",
        version = "v1.0.0",
    )

    go_repository(
        name = "com_github_google_flatbuffers",
        importpath = "github.com/google/flatbuffers",
        sum = "h1:O7CEyB8Cb3/DmtxODGtLHcEvpr81Jm5qLg/hsHnxA2A=",
        version = "v1.11.0",
    )
    go_repository(
        name = "com_github_google_go_cmp",
        importpath = "github.com/google/go-cmp",
        sum = "h1:X2ev0eStA3AbceY54o37/0PQ/UWqKEiiO2dKL5OPaFM=",
        version = "v0.5.2",
    )

    go_repository(
        name = "com_github_google_gofuzz",
        importpath = "github.com/google/gofuzz",
        sum = "h1:xRy4A+RhZaiKjJ1bPfwQ8sedCA+YS2YcCHW6ec7JMi0=",
        version = "v1.2.0",
    )
    go_repository(
        name = "com_github_google_gopacket",
        importpath = "github.com/google/gopacket",
        sum = "h1:ves8RnFZPGiFnTS0uPQStjwru6uO6h+nlr9j6fL7kF8=",
        version = "v1.1.19",
    )
    go_repository(
        name = "com_github_google_martian",
        importpath = "github.com/google/martian",
        sum = "h1:/CP5g8u/VJHijgedC/Legn3BAbAaWPgecwXBIDzw5no=",
        version = "v2.1.0+incompatible",
    )

    go_repository(
        name = "com_github_google_martian_v3",
        importpath = "github.com/google/martian/v3",
        sum = "h1:pMen7vLs8nvgEYhywH3KDWJIJTeEr2ULsVWHWYHQyBs=",
        version = "v3.0.0",
    )
    go_repository(
        name = "com_github_google_pprof",
        importpath = "github.com/google/pprof",
        sum = "h1:Ak8CrdlwwXwAZxzS66vgPt4U8yUZX7JwLvVR58FN5jM=",
        version = "v0.0.0-20200708004538-1a94d8640e99",
    )
    go_repository(
        name = "com_github_google_renameio",
        importpath = "github.com/google/renameio",
        sum = "h1:GOZbcHa3HfsPKPlmyPyN2KEohoMXOhdMbHrvbpl2QaA=",
        version = "v0.1.0",
    )

    go_repository(
        name = "com_github_google_uuid",
        importpath = "github.com/google/uuid",
        sum = "h1:qJYtXnJRWmpe7m/3XlyhrsLrEURqHRM2kxzoxXqyUDs=",
        version = "v1.2.0",
    )
    go_repository(
        name = "com_github_googleapis_gax_go",
        importpath = "github.com/googleapis/gax-go",
        sum = "h1:j0GKcs05QVmm7yesiZq2+9cxHkNK9YM6zKx4D2qucQU=",
        version = "v2.0.0+incompatible",
    )

    go_repository(
        name = "com_github_googleapis_gax_go_v2",
        importpath = "github.com/googleapis/gax-go/v2",
        sum = "h1:sjZBwGj9Jlw33ImPtvFviGYvseOtDM7hkSKB7+Tv3SM=",
        version = "v2.0.5",
    )
    go_repository(
        name = "com_github_googleapis_gnostic",
        build_directives = [
            "gazelle:resolve go github.com/googleapis/gnostic/extensions //extensions:go_default_library",
        ],
        build_naming_convention = "go_default_library",
        importpath = "github.com/googleapis/gnostic",
        sum = "h1:rVsPeBmXbYv4If/cumu1AzZPwV58q433hvONV1UEZoI=",
        version = "v0.1.0",
    )
    go_repository(
        name = "com_github_gophercloud_gophercloud",
        importpath = "github.com/gophercloud/gophercloud",
        sum = "h1:P/nh25+rzXouhytV2pUHBb65fnds26Ghl8/391+sT5o=",
        version = "v0.1.0",
    )
    go_repository(
        name = "com_github_gopherjs_gopherjs",
        importpath = "github.com/gopherjs/gopherjs",
        sum = "h1:EGx4pi6eqNxGaHF6qqu48+N2wcFQ5qg5FXgOdqsJ5d8=",
        version = "v0.0.0-20181017120253-0766667cb4d1",
    )
    go_repository(
        name = "com_github_gorilla_context",
        importpath = "github.com/gorilla/context",
        sum = "h1:AWwleXJkX/nhcU9bZSnZoi3h/qGYqQAGhq6zZe/aQW8=",
        version = "v1.1.1",
    )
    go_repository(
        name = "com_github_gorilla_mux",
        importpath = "github.com/gorilla/mux",
        sum = "h1:gnP5JzjVOuiZD07fKKToCAOjS0yOpj/qPETTXCCS6hw=",
        version = "v1.7.3",
    )

    go_repository(
        name = "com_github_gorilla_websocket",
        importpath = "github.com/gorilla/websocket",
        sum = "h1:+/TMaTYc4QFitKJxsQ7Yye35DkWvkdLcvGKqM+x0Ufc=",
        version = "v1.4.2",
    )

    go_repository(
        name = "com_github_graph_gophers_graphql_go",
        importpath = "github.com/graph-gophers/graphql-go",
        sum = "h1:kLnsdud6Fl1/7ZX/5oD23cqYAzBfuZBhNkGr2NvuEsU=",
        version = "v0.0.0-20200309224638-dae41bde9ef9",
    )
    go_repository(
        name = "com_github_gregjones_httpcache",
        importpath = "github.com/gregjones/httpcache",
        sum = "h1:pdN6V1QBWetyv/0+wjACpqVH+eVULgEjkurDLq3goeM=",
        version = "v0.0.0-20180305231024-9cad4c3443a7",
    )

    go_repository(
        name = "com_github_grpc_ecosystem_go_grpc_middleware",
        importpath = "github.com/grpc-ecosystem/go-grpc-middleware",
        sum = "h1:FlFbCRLd5Jr4iYXZufAvgWN6Ao0JrI5chLINnUXDDr0=",
        version = "v1.2.2",
    )
    go_repository(
        name = "com_github_grpc_ecosystem_go_grpc_prometheus",
        importpath = "github.com/grpc-ecosystem/go-grpc-prometheus",
        sum = "h1:Ovs26xHkKqVztRpIrF/92BcuyuQ/YW4NSIpoGtfXNho=",
        version = "v1.2.0",
    )
    go_repository(
        name = "com_github_grpc_ecosystem_grpc_gateway",
        importpath = "github.com/grpc-ecosystem/grpc-gateway",
        sum = "h1:gmcG1KaJ57LophUzW0Hy8NmPhnMZb4M0+kPpLofRdBo=",
        version = "v1.16.0",
    )
    go_repository(
        name = "com_github_gxed_hashland_keccakpg",
        importpath = "github.com/gxed/hashland/keccakpg",
        sum = "h1:wrk3uMNaMxbXiHibbPO4S0ymqJMm41WiudyFSs7UnsU=",
        version = "v0.0.1",
    )
    go_repository(
        name = "com_github_gxed_hashland_murmur3",
        importpath = "github.com/gxed/hashland/murmur3",
        sum = "h1:SheiaIt0sda5K+8FLz952/1iWS9zrnKsEJaOJu4ZbSc=",
        version = "v0.0.1",
    )
    go_repository(
        name = "com_github_hashicorp_consul_api",
        importpath = "github.com/hashicorp/consul/api",
        sum = "h1:HXNYlRkkM/t+Y/Yhxtwcy02dlYwIaoxzvxPnS+cqy78=",
        version = "v1.3.0",
    )
    go_repository(
        name = "com_github_hashicorp_consul_sdk",
        importpath = "github.com/hashicorp/consul/sdk",
        sum = "h1:UOxjlb4xVNF93jak1mzzoBatyFju9nrkxpVwIp/QqxQ=",
        version = "v0.3.0",
    )
    go_repository(
        name = "com_github_hashicorp_errwrap",
        importpath = "github.com/hashicorp/errwrap",
        sum = "h1:hLrqtEDnRye3+sgx6z4qVLNuviH3MR5aQ0ykNJa/UYA=",
        version = "v1.0.0",
    )
    go_repository(
        name = "com_github_hashicorp_go_cleanhttp",
        importpath = "github.com/hashicorp/go-cleanhttp",
        sum = "h1:dH3aiDG9Jvb5r5+bYHsikaOUIpcM0xvgMXVoDkXMzJM=",
        version = "v0.5.1",
    )
    go_repository(
        name = "com_github_hashicorp_go_immutable_radix",
        importpath = "github.com/hashicorp/go-immutable-radix",
        sum = "h1:AKDB1HM5PWEA7i4nhcpwOrO2byshxBjXVn/J/3+z5/0=",
        version = "v1.0.0",
    )
    go_repository(
        name = "com_github_hashicorp_go_msgpack",
        importpath = "github.com/hashicorp/go-msgpack",
        sum = "h1:zKjpN5BK/P5lMYrLmBHdBULWbJ0XpYR+7NGzqkZzoD4=",
        version = "v0.5.3",
    )
    go_repository(
        name = "com_github_hashicorp_go_multierror",
        importpath = "github.com/hashicorp/go-multierror",
        sum = "h1:iVjPR7a6H0tWELX5NxNe7bYopibicUzc7uPribsnS6o=",
        version = "v1.0.0",
    )
    go_repository(
        name = "com_github_hashicorp_go_net",
        importpath = "github.com/hashicorp/go.net",
        sum = "h1:sNCoNyDEvN1xa+X0baata4RdcpKwcMS6DH+xwfqPgjw=",
        version = "v0.0.1",
    )
    go_repository(
        name = "com_github_hashicorp_go_rootcerts",
        importpath = "github.com/hashicorp/go-rootcerts",
        sum = "h1:Rqb66Oo1X/eSV1x66xbDccZjhJigjg0+e82kpwzSwCI=",
        version = "v1.0.0",
    )
    go_repository(
        name = "com_github_hashicorp_go_sockaddr",
        importpath = "github.com/hashicorp/go-sockaddr",
        sum = "h1:GeH6tui99pF4NJgfnhp+L6+FfobzVW3Ah46sLo0ICXs=",
        version = "v1.0.0",
    )
    go_repository(
        name = "com_github_hashicorp_go_syslog",
        importpath = "github.com/hashicorp/go-syslog",
        sum = "h1:KaodqZuhUoZereWVIYmpUgZysurB1kBLX2j0MwMrUAE=",
        version = "v1.0.0",
    )

    go_repository(
        name = "com_github_hashicorp_go_uuid",
        importpath = "github.com/hashicorp/go-uuid",
        sum = "h1:cfejS+Tpcp13yd5nYHWDI6qVCny6wyX2Mt5SGur2IGE=",
        version = "v1.0.2",
    )
    go_repository(
        name = "com_github_hashicorp_go_version",
        importpath = "github.com/hashicorp/go-version",
        sum = "h1:3vNe/fWF5CBgRIguda1meWhsZHy3m8gCJ5wx+dIzX/E=",
        version = "v1.2.0",
    )

    go_repository(
        name = "com_github_hashicorp_golang_lru",
        importpath = "github.com/hashicorp/golang-lru",
        sum = "h1:YDjusn29QI/Das2iO9M0BHnIbxPeyuCHsjMW+lJfyTc=",
        version = "v0.5.4",
    )
    go_repository(
        name = "com_github_hashicorp_hcl",
        importpath = "github.com/hashicorp/hcl",
        sum = "h1:0Anlzjpi4vEasTeNFn2mLJgTSwt0+6sfsiTG8qcWGx4=",
        version = "v1.0.0",
    )
    go_repository(
        name = "com_github_hashicorp_logutils",
        importpath = "github.com/hashicorp/logutils",
        sum = "h1:dLEQVugN8vlakKOUE3ihGLTZJRB4j+M2cdTm/ORI65Y=",
        version = "v1.0.0",
    )
    go_repository(
        name = "com_github_hashicorp_mdns",
        importpath = "github.com/hashicorp/mdns",
        sum = "h1:WhIgCr5a7AaVH6jPUwjtRuuE7/RDufnUvzIr48smyxs=",
        version = "v1.0.0",
    )
    go_repository(
        name = "com_github_hashicorp_memberlist",
        importpath = "github.com/hashicorp/memberlist",
        sum = "h1:EmmoJme1matNzb+hMpDuR/0sbJSUisxyqBGG676r31M=",
        version = "v0.1.3",
    )
    go_repository(
        name = "com_github_hashicorp_serf",
        importpath = "github.com/hashicorp/serf",
        sum = "h1:YZ7UKsJv+hKjqGVUUbtE3HNj79Eln2oQ75tniF6iPt0=",
        version = "v0.8.2",
    )

    go_repository(
        name = "com_github_herumi_bls_eth_go_binary",
        importpath = "github.com/herumi/bls-eth-go-binary",
        sum = "h1:LEw2KkKciJEr3eKDLzdZ/rjzSR6Y+BS6xKxdA78Bq6s=",
        version = "v0.0.0-20210130185500-57372fb27371",
    )

    go_repository(
        name = "com_github_holiman_uint256",
        importpath = "github.com/holiman/uint256",
        sum = "h1:4JywC80b+/hSfljFlEBLHrrh+CIONLDz9NuFl0af4Mw=",
        version = "v1.1.1",
    )
    go_repository(
        name = "com_github_hpcloud_tail",
        importpath = "github.com/hpcloud/tail",
        sum = "h1:nfCOvKYfkgYP8hkirhJocXT2+zOD8yUNjXaWfTlyFKI=",
        version = "v1.0.0",
    )
    go_repository(
        name = "com_github_hudl_fargo",
        importpath = "github.com/hudl/fargo",
        sum = "h1:0U6+BtN6LhaYuTnIJq4Wyq5cpn6O2kWrxAtcqBmYY6w=",
        version = "v1.3.0",
    )

    go_repository(
        name = "com_github_huin_goupnp",
        importpath = "github.com/huin/goupnp",
        sum = "h1:wg75sLpL6DZqwHQN6E1Cfk6mtfzS45z8OV+ic+DtHRo=",
        version = "v1.0.0",
    )
    go_repository(
        name = "com_github_huin_goutil",
        importpath = "github.com/huin/goutil",
        sum = "h1:vlNjIqmUZ9CMAWsbURYl3a6wZbw7q5RHVvlXTNS/Bs8=",
        version = "v0.0.0-20170803182201-1ca381bf3150",
    )

    go_repository(
        name = "com_github_ianlancetaylor_cgosymbolizer",
        importpath = "github.com/ianlancetaylor/cgosymbolizer",
        sum = "h1:IpTHAzWv1pKDDWeJDY5VOHvqc2T9d3C8cPKEf2VPqHE=",
        version = "v0.0.0-20200424224625-be1b05b0b279",
    )
    go_repository(
        name = "com_github_ianlancetaylor_demangle",
        importpath = "github.com/ianlancetaylor/demangle",
        sum = "h1:UDMh68UUwekSh5iP2OMhRRZJiiBccgV7axzUG8vi56c=",
        version = "v0.0.0-20181102032728-5e5cf60278f6",
    )

    go_repository(
        name = "com_github_imdario_mergo",
        importpath = "github.com/imdario/mergo",
        sum = "h1:JboBksRwiiAJWvIYJVo46AfV+IAIKZpfrSzVKj42R4Q=",
        version = "v0.3.5",
    )
    go_repository(
        name = "com_github_inconshreveable_log15",
        importpath = "github.com/inconshreveable/log15",
        sum = "h1:g/SJtZVYc1cxSB8lgrgqeOlIdi4MhqNNHYRAC8y+g4c=",
        version = "v0.0.0-20170622235902-74a0988b5f80",
    )

    go_repository(
        name = "com_github_inconshreveable_mousetrap",
        importpath = "github.com/inconshreveable/mousetrap",
        sum = "h1:Z8tu5sraLXCXIcARxBp/8cbvlwVa7Z1NHg9XEKhtSvM=",
        version = "v1.0.0",
    )

    go_repository(
        name = "com_github_influxdata_flux",
        importpath = "github.com/influxdata/flux",
        sum = "h1:57tk1Oo4gpGIDbV12vUAPCMtLtThhaXzub1XRIuqv6A=",
        version = "v0.65.0",
    )
    go_repository(
        name = "com_github_influxdata_influxdb",
        importpath = "github.com/influxdata/influxdb",
        sum = "h1:/X+G+i3udzHVxpBMuXdPZcUbkIE0ouT+6U+CzQTsOys=",
        version = "v1.8.0",
    )
    go_repository(
        name = "com_github_influxdata_influxdb1_client",
        importpath = "github.com/influxdata/influxdb1-client",
        sum = "h1:/WZQPMZNsjZ7IlCpsLGdQBINg5bxKQ1K1sh6awxLtkA=",
        version = "v0.0.0-20191209144304-8bf82d3c094d",
    )

    go_repository(
        name = "com_github_influxdata_influxql",
        importpath = "github.com/influxdata/influxql",
        sum = "h1:sPsaumLFRPMwR5QtD3Up54HXpNND8Eu7G1vQFmi3quQ=",
        version = "v1.1.0",
    )
    go_repository(
        name = "com_github_influxdata_line_protocol",
        importpath = "github.com/influxdata/line-protocol",
        sum = "h1:/o3vQtpWJhvnIbXley4/jwzzqNeigJK9z+LZcJZ9zfM=",
        version = "v0.0.0-20180522152040-32c6aa80de5e",
    )
    go_repository(
        name = "com_github_influxdata_promql_v2",
        importpath = "github.com/influxdata/promql/v2",
        sum = "h1:kXn3p0D7zPw16rOtfDR+wo6aaiH8tSMfhPwONTxrlEc=",
        version = "v2.12.0",
    )
    go_repository(
        name = "com_github_influxdata_roaring",
        importpath = "github.com/influxdata/roaring",
        sum = "h1:UzJnB7VRL4PSkUJHwsyzseGOmrO/r4yA+AuxGJxiZmA=",
        version = "v0.4.13-0.20180809181101-fc520f41fab6",
    )
    go_repository(
        name = "com_github_influxdata_tdigest",
        importpath = "github.com/influxdata/tdigest",
        sum = "h1:MHTrDWmQpHq/hkq+7cw9oYAt2PqUw52TZazRA0N7PGE=",
        version = "v0.0.0-20181121200506-bf2b5ad3c0a9",
    )
    go_repository(
        name = "com_github_influxdata_usage_client",
        importpath = "github.com/influxdata/usage-client",
        sum = "h1:+TUUmaFa4YD1Q+7bH9o5NCHQGPMqZCYJiNW6lIIS9z4=",
        version = "v0.0.0-20160829180054-6d3895376368",
    )
    go_repository(
        name = "com_github_ipfs_go_cid",
        importpath = "github.com/ipfs/go-cid",
        sum = "h1:ysQJVJA3fNDF1qigJbsSQOdjhVLsOEoPdh0+R97k3jY=",
        version = "v0.0.7",
    )
    go_repository(
        name = "com_github_ipfs_go_datastore",
        importpath = "github.com/ipfs/go-datastore",
        sum = "h1:rjvQ9+muFaJ+QZ7dN5B1MSDNQ0JVZKkkES/rMZmA8X8=",
        version = "v0.4.4",
    )
    go_repository(
        name = "com_github_ipfs_go_detect_race",
        importpath = "github.com/ipfs/go-detect-race",
        sum = "h1:qX/xay2W3E4Q1U7d9lNs1sU9nvguX0a7319XbyQ6cOk=",
        version = "v0.0.1",
    )
    go_repository(
        name = "com_github_ipfs_go_ds_badger",
        importpath = "github.com/ipfs/go-ds-badger",
        sum = "h1:J27YvAcpuA5IvZUbeBxOcQgqnYHUPxoygc6QxxkodZ4=",
        version = "v0.2.3",
    )
    go_repository(
        name = "com_github_ipfs_go_ds_leveldb",
        importpath = "github.com/ipfs/go-ds-leveldb",
        sum = "h1:QmQoAJ9WkPMUfBLnu1sBVy0xWWlJPg0m4kRAiJL9iaw=",
        version = "v0.4.2",
    )

    go_repository(
        name = "com_github_ipfs_go_ipfs_addr",
        importpath = "github.com/ipfs/go-ipfs-addr",
        sum = "h1:DpDFybnho9v3/a1dzJ5KnWdThWD1HrFLpQ+tWIyBaFI=",
        version = "v0.0.1",
    )
    go_repository(
        name = "com_github_ipfs_go_ipfs_delay",
        importpath = "github.com/ipfs/go-ipfs-delay",
        sum = "h1:NAviDvJ0WXgD+yiL2Rj35AmnfgI11+pHXbdciD917U0=",
        version = "v0.0.0-20181109222059-70721b86a9a8",
    )

    go_repository(
        name = "com_github_ipfs_go_ipfs_util",
        importpath = "github.com/ipfs/go-ipfs-util",
        sum = "h1:59Sswnk1MFaiq+VcaknX7aYEyGyGDAA73ilhEK2POp8=",
        version = "v0.0.2",
    )

    go_repository(
        name = "com_github_ipfs_go_log",
        build_file_proto_mode = "disable_global",
        importpath = "github.com/ipfs/go-log",
        sum = "h1:6nLQdX4W8P9yZZFH7mO+X/PzjN8Laozm/lMJ6esdgzY=",
        version = "v1.0.4",
    )
    go_repository(
        name = "com_github_ipfs_go_log_v2",
        build_file_proto_mode = "disable_global",
        importpath = "github.com/ipfs/go-log/v2",
        sum = "h1:G4TtqN+V9y9HY9TA6BwbCVyyBZ2B9MbCjR2MtGx8FR0=",
        version = "v2.1.1",
    )

    go_repository(
        name = "com_github_jackpal_gateway",
        importpath = "github.com/jackpal/gateway",
        sum = "h1:qzXWUJfuMdlLMtt0a3Dgt+xkWQiA5itDEITVJtuSwMc=",
        version = "v1.0.5",
    )

    go_repository(
        name = "com_github_jackpal_go_nat_pmp",
        importpath = "github.com/jackpal/go-nat-pmp",
        sum = "h1:KzKSgb7qkJvOUTqYl9/Hg/me3pWgBmERKrTGD7BdWus=",
        version = "v1.0.2",
    )
    go_repository(
        name = "com_github_jbenet_go_cienv",
        importpath = "github.com/jbenet/go-cienv",
        sum = "h1:Vc/s0QbQtoxX8MwwSLWWh+xNNZvM3Lw7NsTcHrvvhMc=",
        version = "v0.1.0",
    )

    go_repository(
        name = "com_github_jbenet_go_temp_err_catcher",
        importpath = "github.com/jbenet/go-temp-err-catcher",
        sum = "h1:zpb3ZH6wIE8Shj2sKS+khgRvf7T7RABoLk/+KKHggpk=",
        version = "v0.1.0",
    )
    go_repository(
        name = "com_github_jbenet_goprocess",
        importpath = "github.com/jbenet/goprocess",
        sum = "h1:DRGOFReOMqqDNXwW70QkacFW0YN9QnwLV0Vqk+3oU0o=",
        version = "v0.1.4",
    )
    go_repository(
        name = "com_github_jcmturner_gofork",
        importpath = "github.com/jcmturner/gofork",
        sum = "h1:J7uCkflzTEhUZ64xqKnkDxq3kzc96ajM1Gli5ktUem8=",
        version = "v1.0.0",
    )

    go_repository(
        name = "com_github_jessevdk_go_flags",
        importpath = "github.com/jessevdk/go-flags",
        sum = "h1:4IU2WS7AumrZ/40jfhf4QVDMsQwqA7VEHozFRrGARJA=",
        version = "v1.4.0",
    )
    go_repository(
        name = "com_github_jmespath_go_jmespath",
        importpath = "github.com/jmespath/go-jmespath",
        sum = "h1:pmfjZENx5imkbgOkpRUYLnmbU7UEFbjtDA2hxJ1ichM=",
        version = "v0.0.0-20180206201540-c2b33e8439af",
    )
    go_repository(
        name = "com_github_jonboulle_clockwork",
        importpath = "github.com/jonboulle/clockwork",
        sum = "h1:VKV+ZcuP6l3yW9doeqz6ziZGgcynBVQO+obU0+0hcPo=",
        version = "v0.1.0",
    )

    go_repository(
        name = "com_github_joonix_log",
        importpath = "github.com/joonix/log",
        sum = "h1:k+SfYbN66Ev/GDVq39wYOXVW5RNd5kzzairbCe9dK5Q=",
        version = "v0.0.0-20200409080653-9c1d2ceb5f1d",
    )
    go_repository(
        name = "com_github_jpillora_backoff",
        importpath = "github.com/jpillora/backoff",
        sum = "h1:uvFg412JmmHBHw7iwprIxkPMI+sGQ4kzOWsMeHnm2EA=",
        version = "v1.0.0",
    )

    go_repository(
        name = "com_github_jrick_logrotate",
        importpath = "github.com/jrick/logrotate",
        sum = "h1:lQ1bL/n9mBNeIXoTUoYRlK4dHuNJVofX9oWqBtPnSzI=",
        version = "v1.0.0",
    )

    go_repository(
        name = "com_github_json_iterator_go",
        importpath = "github.com/json-iterator/go",
        replace = "github.com/prestonvanloon/go",
        sum = "h1:Bt5PzQCqfP4xiLXDSrMoqAfj6CBr3N9DAyyq8OiIWsc=",
        version = "v1.1.7-0.20190722034630-4f2e55fcf87b",
    )
    go_repository(
        name = "com_github_jstemmer_go_junit_report",
        importpath = "github.com/jstemmer/go-junit-report",
        sum = "h1:6QPYqodiu3GuPL+7mfx+NwDdp2eTkp9IfEUpgAwUN0o=",
        version = "v0.9.1",
    )

    go_repository(
        name = "com_github_jsternberg_zap_logfmt",
        importpath = "github.com/jsternberg/zap-logfmt",
        sum = "h1:0Dz2s/eturmdUS34GM82JwNEdQ9hPoJgqptcEKcbpzY=",
        version = "v1.0.0",
    )
    go_repository(
        name = "com_github_jtolds_gls",
        importpath = "github.com/jtolds/gls",
        sum = "h1:xdiiI2gbIgH/gLH7ADydsJ1uDOEzR8yvV7C0MuV77Wo=",
        version = "v4.20.0+incompatible",
    )

    go_repository(
        name = "com_github_juju_ansiterm",
        importpath = "github.com/juju/ansiterm",
        sum = "h1:FaWFmfWdAUKbSCtOU2QjDaorUexogfaMgbipgYATUMU=",
        version = "v0.0.0-20180109212912-720a0952cc2a",
    )
    go_repository(
        name = "com_github_julienschmidt_httprouter",
        importpath = "github.com/julienschmidt/httprouter",
        sum = "h1:U0609e9tgbseu3rBINet9P48AI/D3oJs4dN7jwJOQ1U=",
        version = "v1.3.0",
    )

    go_repository(
        name = "com_github_jung_kurt_gofpdf",
        importpath = "github.com/jung-kurt/gofpdf",
        sum = "h1:PJr+ZMXIecYc1Ey2zucXdR73SMBtgjPgwa31099IMv0=",
        version = "v1.0.3-0.20190309125859-24315acbbda5",
    )
    go_repository(
        name = "com_github_jwilder_encoding",
        importpath = "github.com/jwilder/encoding",
        sum = "h1:2jNeR4YUziVtswNP9sEFAI913cVrzH85T+8Q6LpYbT0=",
        version = "v0.0.0-20170811194829-b4e1701a28ef",
    )

    go_repository(
        name = "com_github_k0kubun_go_ansi",
        importpath = "github.com/k0kubun/go-ansi",
        sum = "h1:qGQQKEcAR99REcMpsXCp3lJ03zYT1PkRd3kQGPn9GVg=",
        version = "v0.0.0-20180517002512-3bf9e2903213",
    )
    go_repository(
        name = "com_github_kami_zh_go_capturer",
        importpath = "github.com/kami-zh/go-capturer",
        sum = "h1:cVtBfNW5XTHiKQe7jDaDBSh/EVM4XLPutLAGboIXuM0=",
        version = "v0.0.0-20171211120116-e492ea43421d",
    )
    go_repository(
        name = "com_github_karalabe_usb",
        importpath = "github.com/karalabe/usb",
        sum = "h1:ZHuwnjpP8LsVsUYqTqeVAI+GfDfJ6UNPrExZF+vX/DQ=",
        version = "v0.0.0-20191104083709-911d15fe12a9",
    )

    go_repository(
        name = "com_github_kevinms_leakybucket_go",
        importpath = "github.com/kevinms/leakybucket-go",
        sum = "h1:qNtd6alRqd3qOdPrKXMZImV192ngQ0WSh1briEO33Tk=",
        version = "v0.0.0-20200115003610-082473db97ca",
    )
    go_repository(
        name = "com_github_kisielk_errcheck",
        importpath = "github.com/kisielk/errcheck",
        sum = "h1:e8esj/e4R+SAOwFwN+n3zr0nYeCyeweozKfO23MvHzY=",
        version = "v1.5.0",
    )
    go_repository(
        name = "com_github_kisielk_gotool",
        importpath = "github.com/kisielk/gotool",
        sum = "h1:AV2c/EiW3KqPNT9ZKl07ehoAGi4C5/01Cfbblndcapg=",
        version = "v1.0.0",
    )
    go_repository(
        name = "com_github_kkdai_bstream",
        importpath = "github.com/kkdai/bstream",
        sum = "h1:FOOIBWrEkLgmlgGfMuZT83xIwfPDxEI2OHu6xUmJMFE=",
        version = "v0.0.0-20161212061736-f391b8402d23",
    )
    go_repository(
        name = "com_github_klauspost_compress",
        importpath = "github.com/klauspost/compress",
        sum = "h1:a/QY0o9S6wCi0XhxaMX/QmusicNUqCqFugR6WKPOSoQ=",
        version = "v1.10.1",
    )
    go_repository(
        name = "com_github_klauspost_cpuid",
        importpath = "github.com/klauspost/cpuid",
        sum = "h1:CCtW0xUnWGVINKvE/WWOYKdsPV6mawAtvQuSl8guwQs=",
        version = "v1.2.3",
    )

    go_repository(
        name = "com_github_klauspost_crc32",
        importpath = "github.com/klauspost/crc32",
        sum = "h1:KAZ1BW2TCmT6PRihDPpocIy1QTtsAsrx6TneU/4+CMg=",
        version = "v0.0.0-20161016154125-cb6bfca970f6",
    )
    go_repository(
        name = "com_github_klauspost_pgzip",
        importpath = "github.com/klauspost/pgzip",
        sum = "h1:3L+neHp83cTjegPdCiOxVOJtRIy7/8RldvMTsyPYH10=",
        version = "v1.0.2-0.20170402124221-0bf5dcad4ada",
    )
    go_repository(
        name = "com_github_klauspost_reedsolomon",
        importpath = "github.com/klauspost/reedsolomon",
        sum = "h1:N/VzgeMfHmLc+KHMD1UL/tNkfXAt8FnUqlgXGIduwAY=",
        version = "v1.9.3",
    )
    go_repository(
        name = "com_github_knetic_govaluate",
        importpath = "github.com/Knetic/govaluate",
        sum = "h1:1G1pk05UrOh0NlF1oeaaix1x8XzrfjIDK47TY0Zehcw=",
        version = "v3.0.1-0.20171022003610-9aa49832a739+incompatible",
    )

    go_repository(
        name = "com_github_konsorten_go_windows_terminal_sequences",
        importpath = "github.com/konsorten/go-windows-terminal-sequences",
        sum = "h1:CE8S1cTafDpPvMhIxNJKvHsGVBgn1xWYf1NbHQhywc8=",
        version = "v1.0.3",
    )
    go_repository(
        name = "com_github_koron_go_ssdp",
        importpath = "github.com/koron/go-ssdp",
        sum = "h1:fL3wAoyT6hXHQlORyXUW4Q23kkQpJRgEAYcZB5BR71o=",
        version = "v0.0.2",
    )
    go_repository(
        name = "com_github_kr_logfmt",
        importpath = "github.com/kr/logfmt",
        sum = "h1:T+h1c/A9Gawja4Y9mFVWj2vyii2bbUNDw3kt9VxK2EY=",
        version = "v0.0.0-20140226030751-b84e30acd515",
    )
    go_repository(
        name = "com_github_kr_pretty",
        importpath = "github.com/kr/pretty",
        sum = "h1:Fmg33tUaq4/8ym9TJN1x7sLJnHVwhP33CNkpYV/7rwI=",
        version = "v0.2.1",
    )
    go_repository(
        name = "com_github_kr_pty",
        importpath = "github.com/kr/pty",
        sum = "h1:VkoXIwSboBpnk99O/KFauAEILuNHv5DVFKZMBN/gUgw=",
        version = "v1.1.1",
    )
    go_repository(
        name = "com_github_kr_text",
        importpath = "github.com/kr/text",
        sum = "h1:5Nx0Ya0ZqY2ygV366QzturHI13Jq95ApcVaJBhpS+AY=",
        version = "v0.2.0",
    )
    go_repository(
        name = "com_github_kubuxu_go_os_helper",
        importpath = "github.com/Kubuxu/go-os-helper",
        sum = "h1:EJiD2VUQyh5A9hWJLmc6iWg6yIcJ7jpBcwC8GMGXfDk=",
        version = "v0.0.1",
    )
    go_repository(
        name = "com_github_kylelemons_godebug",
        importpath = "github.com/kylelemons/godebug",
        sum = "h1:RPNrshWIDI6G2gRW9EHilWtl7Z6Sb1BR0xunSBf0SNc=",
        version = "v1.1.0",
    )

    go_repository(
        name = "com_github_lib_pq",
        importpath = "github.com/lib/pq",
        sum = "h1:X5PMW56eZitiTeO7tKzZxFCSpbFZJtkMMooicw2us9A=",
        version = "v1.0.0",
    )
    go_repository(
        name = "com_github_libp2p_go_addr_util",
        importpath = "github.com/libp2p/go-addr-util",
        sum = "h1:7cWK5cdA5x72jX0g8iLrQWm5TRJZ6CzGdPEhWj7plWU=",
        version = "v0.0.2",
    )
    go_repository(
        name = "com_github_libp2p_go_buffer_pool",
        importpath = "github.com/libp2p/go-buffer-pool",
        sum = "h1:QNK2iAFa8gjAe1SPz6mHSMuCcjs+X1wlHzeOSqcmlfs=",
        version = "v0.0.2",
    )

    go_repository(
        name = "com_github_libp2p_go_conn_security_multistream",
        importpath = "github.com/libp2p/go-conn-security-multistream",
        sum = "h1:uNiDjS58vrvJTg9jO6bySd1rMKejieG7v45ekqHbZ1M=",
        version = "v0.2.0",
    )
    go_repository(
        name = "com_github_libp2p_go_eventbus",
        importpath = "github.com/libp2p/go-eventbus",
        sum = "h1:VanAdErQnpTioN2TowqNcOijf6YwhuODe4pPKSDpxGc=",
        version = "v0.2.1",
    )
    go_repository(
        name = "com_github_libp2p_go_flow_metrics",
        importpath = "github.com/libp2p/go-flow-metrics",
        sum = "h1:8tAs/hSdNvUiLgtlSy3mxwxWP4I9y/jlkPFT7epKdeM=",
        version = "v0.0.3",
    )
    go_repository(
        name = "com_github_libp2p_go_libp2p",
        build_file_proto_mode = "disable_global",
        importpath = "github.com/libp2p/go-libp2p",
        sum = "h1:D5/bCjvlhGRZ4+8nyLINzaPWm/iF5iULRIfSU1MypJI=",
        version = "v0.12.1-0.20201208224947-3155ff3089c0",
    )

    go_repository(
        name = "com_github_libp2p_go_libp2p_autonat",
        build_file_proto_mode = "disable_global",
        importpath = "github.com/libp2p/go-libp2p-autonat",
        sum = "h1:3y8XQbpr+ssX8QfZUHekjHCYK64sj6/4hnf/awD4+Ug=",
        version = "v0.4.0",
    )
    go_repository(
        name = "com_github_libp2p_go_libp2p_blankhost",
        importpath = "github.com/libp2p/go-libp2p-blankhost",
        sum = "h1:3EsGAi0CBGcZ33GwRuXEYJLLPoVWyXJ1bcJzAJjINkk=",
        version = "v0.2.0",
    )
    go_repository(
        name = "com_github_libp2p_go_libp2p_circuit",
        build_file_proto_mode = "disable_global",
        importpath = "github.com/libp2p/go-libp2p-circuit",
        sum = "h1:eqQ3sEYkGTtybWgr6JLqJY6QLtPWRErvFjFDfAOO1wc=",
        version = "v0.4.0",
    )
    go_repository(
        name = "com_github_libp2p_go_libp2p_connmgr",
        importpath = "github.com/libp2p/go-libp2p-connmgr",
        sum = "h1:TMS0vc0TCBomtQJyWr7fYxcVYYhx+q/2gF++G5Jkl/w=",
        version = "v0.2.4",
    )
    go_repository(
        name = "com_github_libp2p_go_libp2p_core",
        build_file_proto_mode = "disable_global",
        importpath = "github.com/libp2p/go-libp2p-core",
        sum = "h1:4a0TMjrWNTZlNvcqxZmrMRDi/NQWrhwO2pkTuLSQ/IQ=",
        version = "v0.7.0",
    )
    go_repository(
        name = "com_github_libp2p_go_libp2p_crypto",
        importpath = "github.com/libp2p/go-libp2p-crypto",
        sum = "h1:k9MFy+o2zGDNGsaoZl0MA3iZ75qXxr9OOoAZF+sD5OQ=",
        version = "v0.1.0",
    )
    go_repository(
        name = "com_github_libp2p_go_libp2p_discovery",
        importpath = "github.com/libp2p/go-libp2p-discovery",
        sum = "h1:Qfl+e5+lfDgwdrXdu4YNCWyEo3fWuP+WgN9mN0iWviQ=",
        version = "v0.5.0",
    )

    go_repository(
        name = "com_github_libp2p_go_libp2p_loggables",
        importpath = "github.com/libp2p/go-libp2p-loggables",
        sum = "h1:h3w8QFfCt2UJl/0/NW4K829HX/0S4KD31PQ7m8UXXO8=",
        version = "v0.1.0",
    )
    go_repository(
        name = "com_github_libp2p_go_libp2p_mplex",
        importpath = "github.com/libp2p/go-libp2p-mplex",
        sum = "h1:CZyqqKP0BSGQyPLvpRQougbfXaaaJZdGgzhCpJNuNSk=",
        version = "v0.3.0",
    )
    go_repository(
        name = "com_github_libp2p_go_libp2p_nat",
        importpath = "github.com/libp2p/go-libp2p-nat",
        sum = "h1:wMWis3kYynCbHoyKLPBEMu4YRLltbm8Mk08HGSfvTkU=",
        version = "v0.0.6",
    )

    go_repository(
        name = "com_github_libp2p_go_libp2p_netutil",
        importpath = "github.com/libp2p/go-libp2p-netutil",
        sum = "h1:zscYDNVEcGxyUpMd0JReUZTrpMfia8PmLKcKF72EAMQ=",
        version = "v0.1.0",
    )

    go_repository(
        name = "com_github_libp2p_go_libp2p_noise",
        build_file_proto_mode = "disable_global",
        importpath = "github.com/libp2p/go-libp2p-noise",
        sum = "h1:IH9GRihQJTx56obm+GnpdPX4KeVIlvpXrP6xnJ0wxWk=",
        version = "v0.1.2",
    )
    go_repository(
        name = "com_github_libp2p_go_libp2p_peer",
        importpath = "github.com/libp2p/go-libp2p-peer",
        sum = "h1:EQ8kMjaCUwt/Y5uLgjT8iY2qg0mGUT0N1zUjer50DsY=",
        version = "v0.2.0",
    )
    go_repository(
        name = "com_github_libp2p_go_libp2p_peerstore",
        importpath = "github.com/libp2p/go-libp2p-peerstore",
        sum = "h1:2ACefBX23iMdJU9Ke+dcXt3w86MIryes9v7In4+Qq3U=",
        version = "v0.2.6",
    )
    go_repository(
        name = "com_github_libp2p_go_libp2p_pnet",
        importpath = "github.com/libp2p/go-libp2p-pnet",
        sum = "h1:J6htxttBipJujEjz1y0a5+eYoiPcFHhSYHH6na5f0/k=",
        version = "v0.2.0",
    )

    go_repository(
        name = "com_github_libp2p_go_libp2p_pubsub",
        build_file_proto_mode = "disable_global",
        importpath = "github.com/libp2p/go-libp2p-pubsub",
        sum = "h1:YNVRyXqBgv9i4RG88jzoTtkSOaSB45CqHkL29NNBZb4=",
        version = "v0.4.0",
    )

    go_repository(
        name = "com_github_libp2p_go_libp2p_secio",
        build_file_proto_mode = "disable_global",
        importpath = "github.com/libp2p/go-libp2p-secio",
        sum = "h1:rLLPvShPQAcY6eNurKNZq3eZjPWfU9kXF2eI9jIYdrg=",
        version = "v0.2.2",
    )
    go_repository(
        name = "com_github_libp2p_go_libp2p_swarm",
        build_file_proto_mode = "disable_global",
        importpath = "github.com/libp2p/go-libp2p-swarm",
        sum = "h1:UTobu+oQHGdXTOGpZ4RefuVqYoJXcT0EBtSR74m2LkI=",
        version = "v0.3.1",
    )
    go_repository(
        name = "com_github_libp2p_go_libp2p_testing",
        importpath = "github.com/libp2p/go-libp2p-testing",
        sum = "h1:ZiBYstPamsi7y6NJZebRudUzsYmVkt998hltyLqf8+g=",
        version = "v0.3.0",
    )
    go_repository(
        name = "com_github_libp2p_go_libp2p_tls",
        importpath = "github.com/libp2p/go-libp2p-tls",
        patch_args = ["-p1"],
        patches = [
            "@prysm//third_party:libp2p_tls.patch",  # See: https://github.com/libp2p/go-libp2p-tls/issues/66
        ],
        sum = "h1:Ge/2CYttU7XdkPPqQ7e3TiuMFneLie1rM/UjRxPPGsI=",
        version = "v0.1.4-0.20200421131144-8a8ad624a291",
    )

    go_repository(
        name = "com_github_libp2p_go_libp2p_transport_upgrader",
        importpath = "github.com/libp2p/go-libp2p-transport-upgrader",
        sum = "h1:q3ULhsknEQ34eVDhv4YwKS8iet69ffs9+Fir6a7weN4=",
        version = "v0.3.0",
    )
    go_repository(
        name = "com_github_libp2p_go_libp2p_yamux",
        importpath = "github.com/libp2p/go-libp2p-yamux",
        sum = "h1:TJxRVPY9SjH7TNrNC80l1OJMBiWhs1qpKmeB+1Ug3xU=",
        version = "v0.4.1",
    )
    go_repository(
        name = "com_github_libp2p_go_maddr_filter",
        importpath = "github.com/libp2p/go-maddr-filter",
        sum = "h1:4ACqZKw8AqiuJfwFGq1CYDFugfXTOos+qQ3DETkhtCE=",
        version = "v0.1.0",
    )
    go_repository(
        name = "com_github_libp2p_go_mplex",
        importpath = "github.com/libp2p/go-mplex",
        sum = "h1:Ov/D+8oBlbRkjBs1R1Iua8hJ8cUfbdiW8EOdZuxcgaI=",
        version = "v0.2.0",
    )
    go_repository(
        name = "com_github_libp2p_go_msgio",
        importpath = "github.com/libp2p/go-msgio",
        sum = "h1:lQ7Uc0kS1wb1EfRxO2Eir/RJoHkHn7t6o+EiwsYIKJA=",
        version = "v0.0.6",
    )
    go_repository(
        name = "com_github_libp2p_go_nat",
        importpath = "github.com/libp2p/go-nat",
        sum = "h1:qxnwkco8RLKqVh1NmjQ+tJ8p8khNLFxuElYG/TwqW4Q=",
        version = "v0.0.5",
    )
    go_repository(
        name = "com_github_libp2p_go_netroute",
        importpath = "github.com/libp2p/go-netroute",
        sum = "h1:47V0+hJfYaqj1WO0A+cDkRc9xr9qKiK7i8zaoGv8Mmo=",
        version = "v0.1.4",
    )
    go_repository(
        name = "com_github_libp2p_go_openssl",
        importpath = "github.com/libp2p/go-openssl",
        sum = "h1:eCAzdLejcNVBzP/iZM9vqHnQm+XyCEbSSIheIPRGNsw=",
        version = "v0.0.7",
    )

    go_repository(
        name = "com_github_libp2p_go_reuseport",
        importpath = "github.com/libp2p/go-reuseport",
        sum = "h1:XSG94b1FJfGA01BUrT82imejHQyTxO4jEWqheyCXYvU=",
        version = "v0.0.2",
    )
    go_repository(
        name = "com_github_libp2p_go_reuseport_transport",
        importpath = "github.com/libp2p/go-reuseport-transport",
        sum = "h1:OZGz0RB620QDGpv300n1zaOcKGGAoGVf8h9txtt/1uM=",
        version = "v0.0.4",
    )
    go_repository(
        name = "com_github_libp2p_go_sockaddr",
        importpath = "github.com/libp2p/go-sockaddr",
        sum = "h1:Y4s3/jNoryVRKEBrkJ576F17CPOaMIzUeCsg7dlTDj0=",
        version = "v0.1.0",
    )
    go_repository(
        name = "com_github_libp2p_go_stream_muxer",
        importpath = "github.com/libp2p/go-stream-muxer",
        sum = "h1:Ce6e2Pyu+b5MC1k3eeFtAax0pW4gc6MosYSLV05UeLw=",
        version = "v0.0.1",
    )

    go_repository(
        name = "com_github_libp2p_go_stream_muxer_multistream",
        importpath = "github.com/libp2p/go-stream-muxer-multistream",
        sum = "h1:TqnSHPJEIqDEO7h1wZZ0p3DXdvDSiLHQidKKUGZtiOY=",
        version = "v0.3.0",
    )
    go_repository(
        name = "com_github_libp2p_go_tcp_transport",
        importpath = "github.com/libp2p/go-tcp-transport",
        sum = "h1:ExZiVQV+h+qL16fzCWtd1HSzPsqWottJ8KXwWaVi8Ns=",
        version = "v0.2.1",
    )

    go_repository(
        name = "com_github_libp2p_go_ws_transport",
        importpath = "github.com/libp2p/go-ws-transport",
        sum = "h1:ZX5rWB8nhRRJVaPO6tmkGI/Xx8XNboYX20PW5hXIscw=",
        version = "v0.3.1",
    )
    go_repository(
        name = "com_github_libp2p_go_yamux",
        importpath = "github.com/libp2p/go-yamux",
        sum = "h1:P1Fe9vF4th5JOxxgQvfbOHkrGqIZniTLf+ddhZp8YTI=",
        version = "v1.4.1",
    )
    go_repository(
        name = "com_github_lightstep_lightstep_tracer_common_golang_gogo",
        importpath = "github.com/lightstep/lightstep-tracer-common/golang/gogo",
        sum = "h1:143Bb8f8DuGWck/xpNUOckBVYfFbBTnLevfRZ1aVVqo=",
        version = "v0.0.0-20190605223551-bc2310a04743",
    )
    go_repository(
        name = "com_github_lightstep_lightstep_tracer_go",
        importpath = "github.com/lightstep/lightstep-tracer-go",
        sum = "h1:vi1F1IQ8N7hNWytK9DpJsUfQhGuNSc19z330K6vl4zk=",
        version = "v0.18.1",
    )

    go_repository(
        name = "com_github_logrusorgru_aurora",
        importpath = "github.com/logrusorgru/aurora",
        sum = "h1:tOpm7WcpBTn4fjmVfgpQq0EfczGlG91VSDkswnjF5A8=",
        version = "v2.0.3+incompatible",
    )

    go_repository(
        name = "com_github_lunixbochs_vtclean",
        importpath = "github.com/lunixbochs/vtclean",
        sum = "h1:xu2sLAri4lGiovBDQKxl5mrXyESr3gUr5m5SM5+LVb8=",
        version = "v1.0.0",
    )
    go_repository(
        name = "com_github_lyft_protoc_gen_validate",
        importpath = "github.com/lyft/protoc-gen-validate",
        sum = "h1:KNt/RhmQTOLr7Aj8PsJ7mTronaFyx80mRTT9qF261dA=",
        version = "v0.0.13",
    )

    go_repository(
        name = "com_github_magiconair_properties",
        importpath = "github.com/magiconair/properties",
        sum = "h1:LLgXmsheXeRoUOBOjtwPQCWIYqM/LU1ayDtDePerRcY=",
        version = "v1.8.0",
    )
    go_repository(
        name = "com_github_mailru_easyjson",
        importpath = "github.com/mailru/easyjson",
        sum = "h1:2gxZ0XQIU/5z3Z3bUBu+FXuk2pFbkN6tcwi/pjyaDic=",
        version = "v0.0.0-20180823135443-60711f1a8329",
    )

    go_repository(
        name = "com_github_manifoldco_promptui",
        importpath = "github.com/manifoldco/promptui",
        sum = "h1:3l11YT8tm9MnwGFQ4kETwkzpAwY2Jt9lCrumCUW4+z4=",
        version = "v0.7.0",
    )

    go_repository(
        name = "com_github_mattn_go_colorable",
        importpath = "github.com/mattn/go-colorable",
        sum = "h1:snbPLB8fVfU9iwbbo30TPtbLRzwWu6aJS6Xh4eaaviA=",
        version = "v0.1.4",
    )
    go_repository(
        name = "com_github_mattn_go_ieproxy",
        importpath = "github.com/mattn/go-ieproxy",
        sum = "h1:oNAwILwmgWKFpuU+dXvI6dl9jG2mAWAZLX3r9s0PPiw=",
        version = "v0.0.0-20190702010315-6dee0af9227d",
    )

    go_repository(
        name = "com_github_mattn_go_isatty",
        importpath = "github.com/mattn/go-isatty",
        sum = "h1:wuysRhFDzyxgEmMf5xjvJ2M9dZoWAXNNr5LSBS7uHXY=",
        version = "v0.0.12",
    )
    go_repository(
        name = "com_github_mattn_go_runewidth",
        importpath = "github.com/mattn/go-runewidth",
        sum = "h1:Lm995f3rfxdpd6TSmuVCHVb/QhupuXlYr8sCI/QdE+0=",
        version = "v0.0.9",
    )

    go_repository(
        name = "com_github_mattn_go_sqlite3",
        importpath = "github.com/mattn/go-sqlite3",
        sum = "h1:LDdKkqtYlom37fkvqs8rMPFKAMe8+SgjbwZ6ex1/A/Q=",
        version = "v1.11.0",
    )
    go_repository(
        name = "com_github_mattn_go_tty",
        importpath = "github.com/mattn/go-tty",
        sum = "h1:d8RFOZ2IiFtFWBcKEHAFYJcPTf0wY5q0exFNJZVWa1U=",
        version = "v0.0.0-20180907095812-13ff1204f104",
    )
    go_repository(
        name = "com_github_matttproud_golang_protobuf_extensions",
        importpath = "github.com/matttproud/golang_protobuf_extensions",
        sum = "h1:4hp9jkHxhMHkqkrB3Ix0jegS5sx/RkqARlsWZ6pIwiU=",
        version = "v1.0.1",
    )
    go_repository(
        name = "com_github_mgutz_ansi",
        importpath = "github.com/mgutz/ansi",
        sum = "h1:j7+1HpAFS1zy5+Q4qx1fWh90gTKwiN4QCGoY9TWyyO4=",
        version = "v0.0.0-20170206155736-9520e82c474b",
    )

    go_repository(
        name = "com_github_miekg_dns",
        importpath = "github.com/miekg/dns",
        sum = "h1:sJFOl9BgwbYAWOGEwr61FU28pqsBNdpRBnhGXtO06Oo=",
        version = "v1.1.31",
    )

    go_repository(
        name = "com_github_minio_blake2b_simd",
        importpath = "github.com/minio/blake2b-simd",
        sum = "h1:lYpkrQH5ajf0OXOcUbGjvZxxijuBwbbmlSxLiuofa+g=",
        version = "v0.0.0-20160723061019-3f5f724cb5b1",
    )
    go_repository(
        name = "com_github_minio_highwayhash",
        importpath = "github.com/minio/highwayhash",
        sum = "h1:dZ6IIu8Z14VlC0VpfKofAhCy74wu/Qb5gcn52yWoz/0=",
        version = "v1.0.1",
    )
    go_repository(
        name = "com_github_minio_sha256_simd",
        importpath = "github.com/minio/sha256-simd",
        sum = "h1:5QHSlgo3nt5yKOJrC7W8w7X+NFl8cMPZm96iu8kKUJU=",
        version = "v0.1.1",
    )
    go_repository(
        name = "com_github_mitchellh_cli",
        importpath = "github.com/mitchellh/cli",
        sum = "h1:iGBIsUe3+HZ/AD/Vd7DErOt5sU9fa8Uj7A2s1aggv1Y=",
        version = "v1.0.0",
    )

    go_repository(
        name = "com_github_mitchellh_colorstring",
        importpath = "github.com/mitchellh/colorstring",
        sum = "h1:62I3jR2EmQ4l5rM/4FEfDWcRD+abF5XlKShorW5LRoQ=",
        version = "v0.0.0-20190213212951-d06e56a500db",
    )
    go_repository(
        name = "com_github_mitchellh_go_homedir",
        importpath = "github.com/mitchellh/go-homedir",
        sum = "h1:lukF9ziXFxDFPkA1vsr5zpc1XuPDn/wFntq5mG+4E0Y=",
        version = "v1.1.0",
    )
    go_repository(
        name = "com_github_mitchellh_go_testing_interface",
        importpath = "github.com/mitchellh/go-testing-interface",
        sum = "h1:fzU/JVNcaqHQEcVFAKeR41fkiLdIPrefOvVG1VZ96U0=",
        version = "v1.0.0",
    )
    go_repository(
        name = "com_github_mitchellh_gox",
        importpath = "github.com/mitchellh/gox",
        sum = "h1:lfGJxY7ToLJQjHHwi0EX6uYBdK78egf954SQl13PQJc=",
        version = "v0.4.0",
    )
    go_repository(
        name = "com_github_mitchellh_iochan",
        importpath = "github.com/mitchellh/iochan",
        sum = "h1:C+X3KsSTLFVBr/tK1eYN/vs4rJcvsiLU338UhYPJWeY=",
        version = "v1.0.0",
    )

    go_repository(
        name = "com_github_mitchellh_mapstructure",
        importpath = "github.com/mitchellh/mapstructure",
        sum = "h1:CpVNEelQCZBooIPDn+AR3NpivK/TIKU8bDxdASFVQag=",
        version = "v1.4.1",
    )

    go_repository(
        name = "com_github_modern_go_concurrent",
        importpath = "github.com/modern-go/concurrent",
        sum = "h1:TRLaZ9cD/w8PVh93nsPXa1VrQ6jlwL5oN8l14QlcNfg=",
        version = "v0.0.0-20180306012644-bacd9c7ef1dd",
    )
    go_repository(
        name = "com_github_modern_go_reflect2",
        importpath = "github.com/modern-go/reflect2",
        sum = "h1:9f412s+6RmYXLWZSEzVVgPGK7C2PphHj5RJrvfx9AWI=",
        version = "v1.0.1",
    )
    go_repository(
        name = "com_github_mohae_deepcopy",
        importpath = "github.com/mohae/deepcopy",
        sum = "h1:RWengNIwukTxcDr9M+97sNutRR1RKhG96O6jWumTTnw=",
        version = "v0.0.0-20170929034955-c48cc78d4826",
    )
    go_repository(
        name = "com_github_mr_tron_base58",
        importpath = "github.com/mr-tron/base58",
        sum = "h1:T/HDJBh4ZCPbU39/+c3rRvE0uKBQlU27+QI8LJ4t64o=",
        version = "v1.2.0",
    )

    go_repository(
        name = "com_github_mschoch_smat",
        importpath = "github.com/mschoch/smat",
        sum = "h1:VeRdUYdCw49yizlSbMEn2SZ+gT+3IUKx8BqxyQdz+BY=",
        version = "v0.0.0-20160514031455-90eadee771ae",
    )
    go_repository(
        name = "com_github_multiformats_go_base32",
        importpath = "github.com/multiformats/go-base32",
        sum = "h1:tw5+NhuwaOjJCC5Pp82QuXbrmLzWg7uxlMFp8Nq/kkI=",
        version = "v0.0.3",
    )
    go_repository(
        name = "com_github_multiformats_go_base36",
        importpath = "github.com/multiformats/go-base36",
        sum = "h1:JR6TyF7JjGd3m6FbLU2cOxhC0Li8z8dLNGQ89tUg4F4=",
        version = "v0.1.0",
    )

    go_repository(
        name = "com_github_multiformats_go_multiaddr",
        importpath = "github.com/multiformats/go-multiaddr",
        sum = "h1:1bxa+W7j9wZKTZREySx1vPMs2TqrYWjVZ7zE6/XLG1I=",
        version = "v0.3.1",
    )
    go_repository(
        name = "com_github_multiformats_go_multiaddr_dns",
        importpath = "github.com/multiformats/go-multiaddr-dns",
        sum = "h1:YWJoIDwLePniH7OU5hBnDZV6SWuvJqJ0YtN6pLeH9zA=",
        version = "v0.2.0",
    )
    go_repository(
        name = "com_github_multiformats_go_multiaddr_fmt",
        importpath = "github.com/multiformats/go-multiaddr-fmt",
        sum = "h1:WLEFClPycPkp4fnIzoFoV9FVd49/eQsuaL3/CWe167E=",
        version = "v0.1.0",
    )
    go_repository(
        name = "com_github_multiformats_go_multiaddr_net",
        importpath = "github.com/multiformats/go-multiaddr-net",
        sum = "h1:MSXRGN0mFymt6B1yo/6BPnIRpLPEnKgQNvVfCX5VDJk=",
        version = "v0.2.0",
    )
    go_repository(
        name = "com_github_multiformats_go_multibase",
        importpath = "github.com/multiformats/go-multibase",
        sum = "h1:l/B6bJDQjvQ5G52jw4QGSYeOTZoAwIO77RblWplfIqk=",
        version = "v0.0.3",
    )
    go_repository(
        name = "com_github_multiformats_go_multihash",
        importpath = "github.com/multiformats/go-multihash",
        sum = "h1:QoBceQYQQtNUuf6s7wHxnE2c8bhbMqhfGzNI032se/I=",
        version = "v0.0.14",
    )
    go_repository(
        name = "com_github_multiformats_go_multistream",
        importpath = "github.com/multiformats/go-multistream",
        sum = "h1:6AuNmQVKUkRnddw2YiDjt5Elit40SFxMJkVnhmETXtU=",
        version = "v0.2.0",
    )
    go_repository(
        name = "com_github_multiformats_go_varint",
        importpath = "github.com/multiformats/go-varint",
        sum = "h1:gk85QWKxh3TazbLxED/NlDVv8+q+ReFJk7Y2W/KhfNY=",
        version = "v0.0.6",
    )
    go_repository(
        name = "com_github_munnerz_goautoneg",
        importpath = "github.com/munnerz/goautoneg",
        sum = "h1:7PxY7LVfSZm7PEeBTyK1rj1gABdCO2mbri6GKO1cMDs=",
        version = "v0.0.0-20120707110453-a547fc61f48d",
    )
    go_repository(
        name = "com_github_mwitkow_go_conntrack",
        importpath = "github.com/mwitkow/go-conntrack",
        sum = "h1:KUppIJq7/+SVif2QVs3tOP0zanoHgBEVAwHxUSIzRqU=",
        version = "v0.0.0-20190716064945-2f068394615f",
    )
    go_repository(
        name = "com_github_mxk_go_flowrate",
        importpath = "github.com/mxk/go-flowrate",
        sum = "h1:y5//uYreIhSUg3J1GEMiLbxo1LJaP8RfCpH6pymGZus=",
        version = "v0.0.0-20140419014527-cca7078d478f",
    )

    go_repository(
        name = "com_github_naoina_go_stringutil",
        importpath = "github.com/naoina/go-stringutil",
        sum = "h1:rCUeRUHjBjGTSHl0VC00jUPLz8/F9dDzYI70Hzifhks=",
        version = "v0.1.0",
    )
    go_repository(
        name = "com_github_naoina_toml",
        importpath = "github.com/naoina/toml",
        sum = "h1:shk/vn9oCoOTmwcouEdwIeOtOGA/ELRUw/GwvxwfT+0=",
        version = "v0.1.2-0.20170918210437-9fafd6967416",
    )
    go_repository(
        name = "com_github_nats_io_jwt",
        importpath = "github.com/nats-io/jwt",
        sum = "h1:+RB5hMpXUUA2dfxuhBTEkMOrYmM+gKIZYS1KjSostMI=",
        version = "v0.3.2",
    )
    go_repository(
        name = "com_github_nats_io_nats_go",
        importpath = "github.com/nats-io/nats.go",
        sum = "h1:ik3HbLhZ0YABLto7iX80pZLPw/6dx3T+++MZJwLnMrQ=",
        version = "v1.9.1",
    )
    go_repository(
        name = "com_github_nats_io_nats_server_v2",
        importpath = "github.com/nats-io/nats-server/v2",
        sum = "h1:i2Ly0B+1+rzNZHHWtD4ZwKi+OU5l+uQo1iDHZ2PmiIc=",
        version = "v2.1.2",
    )
    go_repository(
        name = "com_github_nats_io_nkeys",
        importpath = "github.com/nats-io/nkeys",
        sum = "h1:6JrEfig+HzTH85yxzhSVbjHRJv9cn0p6n3IngIcM5/k=",
        version = "v0.1.3",
    )
    go_repository(
        name = "com_github_nats_io_nuid",
        importpath = "github.com/nats-io/nuid",
        sum = "h1:5iA8DT8V7q8WK2EScv2padNa/rTESc1KdnPw4TC2paw=",
        version = "v1.0.1",
    )

    go_repository(
        name = "com_github_nbutton23_zxcvbn_go",
        importpath = "github.com/nbutton23/zxcvbn-go",
        sum = "h1:AREM5mwr4u1ORQBMvzfzBgpsctsbQikCVpvC+tX285E=",
        version = "v0.0.0-20180912185939-ae427f1e4c1d",
    )

    go_repository(
        name = "com_github_nxadm_tail",
        importpath = "github.com/nxadm/tail",
        sum = "h1:DQuhQpB1tVlglWS2hLQ5OV6B5r8aGxSrPc5Qo6uTN78=",
        version = "v1.4.4",
    )
    go_repository(
        name = "com_github_nytimes_gziphandler",
        importpath = "github.com/NYTimes/gziphandler",
        sum = "h1:lsxEuwrXEAokXB9qhlbKWPpo3KMLZQ5WB5WLQRW1uq0=",
        version = "v0.0.0-20170623195520-56545f4a5d46",
    )
    go_repository(
        name = "com_github_oklog_oklog",
        importpath = "github.com/oklog/oklog",
        sum = "h1:wVfs8F+in6nTBMkA7CbRw+zZMIB7nNM825cM1wuzoTk=",
        version = "v0.3.2",
    )
    go_repository(
        name = "com_github_oklog_run",
        importpath = "github.com/oklog/run",
        sum = "h1:Ru7dDtJNOyC66gQ5dQmaCa0qIsAUFY3sFpK1Xk8igrw=",
        version = "v1.0.0",
    )

    go_repository(
        name = "com_github_oklog_ulid",
        importpath = "github.com/oklog/ulid",
        sum = "h1:EGfNDEx6MqHz8B3uNV6QAib1UR2Lm97sHi3ocA6ESJ4=",
        version = "v1.3.1",
    )
    go_repository(
        name = "com_github_olekukonko_tablewriter",
        importpath = "github.com/olekukonko/tablewriter",
        sum = "h1:vHD/YYe1Wolo78koG299f7V/VAS08c6IpCLn+Ejf/w8=",
        version = "v0.0.4",
    )
    go_repository(
        name = "com_github_oneofone_xxhash",
        importpath = "github.com/OneOfOne/xxhash",
        sum = "h1:KMrpdQIwFcEqXDklaen+P1axHaj9BSKzvpUUfnHldSE=",
        version = "v1.2.2",
    )
    go_repository(
        name = "com_github_onsi_ginkgo",
        importpath = "github.com/onsi/ginkgo",
        sum = "h1:2mOpI4JVVPBN+WQRa0WKH2eXR+Ey+uK4n7Zj0aYpIQA=",
        version = "v1.14.0",
    )
    go_repository(
        name = "com_github_onsi_gomega",
        importpath = "github.com/onsi/gomega",
        sum = "h1:o0+MgICZLuZ7xjH7Vx6zS/zcu93/BEp1VwkIW1mEXCE=",
        version = "v1.10.1",
    )
    go_repository(
        name = "com_github_op_go_logging",
        importpath = "github.com/op/go-logging",
        sum = "h1:lDH9UUVJtmYCjyT0CI4q8xvlXPxeZ0gYCVvWbmPlp88=",
        version = "v0.0.0-20160315200505-970db520ece7",
    )

    go_repository(
        name = "com_github_openconfig_gnmi",
        importpath = "github.com/openconfig/gnmi",
        sum = "h1:a380JP+B7xlMbEQOlha1buKhzBPXFqgFXplyWCEIGEY=",
        version = "v0.0.0-20190823184014-89b2bf29312c",
    )
    go_repository(
        name = "com_github_openconfig_reference",
        importpath = "github.com/openconfig/reference",
        sum = "h1:yHCGAHg2zMaW8olLrqEt3SAHGcEx2aJPEQWMRCyravY=",
        version = "v0.0.0-20190727015836-8dfd928c9696",
    )
    go_repository(
        name = "com_github_opentracing_basictracer_go",
        importpath = "github.com/opentracing/basictracer-go",
        sum = "h1:YyUAhaEfjoWXclZVJ9sGoNct7j4TVk7lZWlQw5UXuoo=",
        version = "v1.0.0",
    )
    go_repository(
        name = "com_github_opentracing_contrib_go_observer",
        importpath = "github.com/opentracing-contrib/go-observer",
        sum = "h1:lM6RxxfUMrYL/f8bWEUqdXrANWtrL7Nndbm9iFN0DlU=",
        version = "v0.0.0-20170622124052-a52f23424492",
    )

    go_repository(
        name = "com_github_opentracing_opentracing_go",
        importpath = "github.com/opentracing/opentracing-go",
        sum = "h1:uEJPy/1a5RIPAJ0Ov+OIO8OxWu77jEv+1B0VhjKrZUs=",
        version = "v1.2.0",
    )
    go_repository(
        name = "com_github_openzipkin_contrib_zipkin_go_opentracing",
        importpath = "github.com/openzipkin-contrib/zipkin-go-opentracing",
        sum = "h1:ZCnq+JUrvXcDVhX/xRolRBZifmabN1HcS1wrPSvxhrU=",
        version = "v0.4.5",
    )
    go_repository(
        name = "com_github_openzipkin_zipkin_go",
        importpath = "github.com/openzipkin/zipkin-go",
        sum = "h1:nY8Hti+WKaP0cRsSeQ026wU03QsM762XBeCXBb9NAWI=",
        version = "v0.2.2",
    )
    go_repository(
        name = "com_github_pact_foundation_pact_go",
        importpath = "github.com/pact-foundation/pact-go",
        sum = "h1:OYkFijGHoZAYbOIb1LWXrwKQbMMRUv1oQ89blD2Mh2Q=",
        version = "v1.0.4",
    )
    go_repository(
        name = "com_github_pascaldekloe_goe",
        importpath = "github.com/pascaldekloe/goe",
        sum = "h1:Lgl0gzECD8GnQ5QCWA8o6BtfL6mDH5rQgM4/fX3avOs=",
        version = "v0.0.0-20180627143212-57f6aae5913c",
    )

    go_repository(
        name = "com_github_patrickmn_go_cache",
        importpath = "github.com/patrickmn/go-cache",
        sum = "h1:HRMgzkcYKYpi3C8ajMPV8OFXaaRUnok+kx1WdO15EQc=",
        version = "v2.1.0+incompatible",
    )
    go_repository(
        name = "com_github_paulbellamy_ratecounter",
        importpath = "github.com/paulbellamy/ratecounter",
        sum = "h1:2L/RhJq+HA8gBQImDXtLPrDXK5qAj6ozWVK/zFXVJGs=",
        version = "v0.2.0",
    )

    go_repository(
        name = "com_github_pborman_uuid",
        importpath = "github.com/pborman/uuid",
        sum = "h1:+ZZIw58t/ozdjRaXh/3awHfmWRbzYxJoAdNJxe/3pvw=",
        version = "v1.2.1",
    )
    go_repository(
        name = "com_github_pelletier_go_toml",
        importpath = "github.com/pelletier/go-toml",
        sum = "h1:T5zMGML61Wp+FlcbWjRDT7yAxhJNAiPPLOFECq181zc=",
        version = "v1.2.0",
    )
    go_repository(
        name = "com_github_performancecopilot_speed",
        importpath = "github.com/performancecopilot/speed",
        sum = "h1:2WnRzIquHa5QxaJKShDkLM+sc0JPuwhXzK8OYOyt3Vg=",
        version = "v3.0.0+incompatible",
    )

    go_repository(
        name = "com_github_peterbourgon_diskv",
        importpath = "github.com/peterbourgon/diskv",
        sum = "h1:UBdAOUP5p4RWqPBg048CAvpKN+vxiaj6gdUUzhl4XmI=",
        version = "v2.0.1+incompatible",
    )

    go_repository(
        name = "com_github_peterh_liner",
        importpath = "github.com/peterh/liner",
        sum = "h1:w/UPXyl5GfahFxcTOz2j9wCIHNI+pUPr2laqpojKNCg=",
        version = "v1.2.0",
    )

    go_repository(
        name = "com_github_philhofer_fwd",
        importpath = "github.com/philhofer/fwd",
        sum = "h1:UbZqGr5Y38ApvM/V/jEljVxwocdweyH+vmYvRPBnbqQ=",
        version = "v1.0.0",
    )

    go_repository(
        name = "com_github_pierrec_lz4",
        importpath = "github.com/pierrec/lz4",
        sum = "h1:mFe7ttWaflA46Mhqh+jUfjp2qTbPYxLB2/OyBppH9dg=",
        version = "v2.4.1+incompatible",
    )

    go_repository(
        name = "com_github_pkg_errors",
        importpath = "github.com/pkg/errors",
        sum = "h1:FEBLx1zS214owpjy7qsBeixbURkuhQAwrK5UwLGTwt4=",
        version = "v0.9.1",
    )
    go_repository(
        name = "com_github_pkg_profile",
        importpath = "github.com/pkg/profile",
        sum = "h1:F++O52m40owAmADcojzM+9gyjmMOY/T4oYJkgFDH8RE=",
        version = "v1.2.1",
    )

    go_repository(
        name = "com_github_pkg_term",
        importpath = "github.com/pkg/term",
        sum = "h1:tFwafIEMf0B7NlcxV/zJ6leBIa81D3hgGSgsE5hCkOQ=",
        version = "v0.0.0-20180730021639-bffc007b7fd5",
    )
    go_repository(
        name = "com_github_pmezard_go_difflib",
        importpath = "github.com/pmezard/go-difflib",
        sum = "h1:4DBwDE0NGyQoBHbLQYPwSUPoCMWR5BEzIk/f1lZbAQM=",
        version = "v1.0.0",
    )
    go_repository(
        name = "com_github_posener_complete",
        importpath = "github.com/posener/complete",
        sum = "h1:ccV59UEOTzVDnDUEFdT95ZzHVZ+5+158q8+SJb2QV5w=",
        version = "v1.1.1",
    )

    go_repository(
        name = "com_github_prestonvanloon_go_recaptcha",
        importpath = "github.com/prestonvanloon/go-recaptcha",
        sum = "h1:/JK1WfWJGBNDKY70uiB53iKKbFqxBx2CuYgj9hK2O70=",
        version = "v0.0.0-20190217191114-0834cef6e8bd",
    )
    go_repository(
        name = "com_github_prometheus_client_golang",
        importpath = "github.com/prometheus/client_golang",
        sum = "h1:Rrch9mh17XcxvEu9D9DEpb4isxjGBtcevQjKvxPRQIU=",
        version = "v1.9.0",
    )
    go_repository(
        name = "com_github_prometheus_client_model",
        importpath = "github.com/prometheus/client_model",
        sum = "h1:uq5h0d+GuxiXLJLNABMgp2qUWDPiLvgCzz2dUR+/W/M=",
        version = "v0.2.0",
    )
    go_repository(
        name = "com_github_prometheus_common",
        importpath = "github.com/prometheus/common",
        sum = "h1:4fgOnadei3EZvgRwxJ7RMpG1k1pOZth5Pc13tyspaKM=",
        version = "v0.15.0",
    )
    go_repository(
        name = "com_github_prometheus_procfs",
        importpath = "github.com/prometheus/procfs",
        sum = "h1:Uehi/mxLK0eiUc0H0++5tpMGTexB8wZ598MIgU8VpDM=",
        version = "v0.3.0",
    )
    go_repository(
        name = "com_github_prometheus_tsdb",
        importpath = "github.com/prometheus/tsdb",
        sum = "h1:If5rVCMTp6W2SiRAQFlbpJNgVlgMEd+U2GZckwK38ic=",
        version = "v0.10.0",
    )
    go_repository(
        name = "com_github_prysmaticlabs_eth2_types",
        importpath = "github.com/prysmaticlabs/eth2-types",
        sum = "h1:b4WxLSz1KzkEdF/DPcog9gIKN9d9YAFgbZO1hqjNrW0=",
        version = "v0.0.0-20210219172114-1da477c09a06",
    )
    go_repository(
<<<<<<< HEAD
=======
        name = "com_github_prysmaticlabs_ethereumapis",
        build_file_generation = "off",
        importpath = "github.com/prysmaticlabs/ethereumapis",
        sum = "h1:6qCWUpx87Ahd+GqthQz4k1wLLI2K5yJQ7kwvrs1+zzg=",
        version = "v0.0.0-20210311175904-cf9f64632dd4",
    )
    go_repository(
>>>>>>> 7f0c9250
        name = "com_github_prysmaticlabs_go_bitfield",
        importpath = "github.com/prysmaticlabs/go-bitfield",
        sum = "h1:18+Qqobq3HAUY0hgIhPGSqmLFnaLLocemmU7+Sj2aYQ=",
        version = "v0.0.0-20210202205921-7fcea7c45dc8",
    )

    go_repository(
        name = "com_github_prysmaticlabs_prombbolt",
        importpath = "github.com/prysmaticlabs/prombbolt",
        sum = "h1:9PHRCuO/VN0s9k+RmLykho7AjDxblNYI5bYKed16NPU=",
        version = "v0.0.0-20210126082820-9b7adba6db7c",
    )
    go_repository(
        name = "com_github_puerkitobio_purell",
        importpath = "github.com/PuerkitoBio/purell",
        sum = "h1:0GoNN3taZV6QI81IXgCbxMyEaJDXMSIjArYBCYzVVvs=",
        version = "v1.0.0",
    )
    go_repository(
        name = "com_github_puerkitobio_urlesc",
        importpath = "github.com/PuerkitoBio/urlesc",
        sum = "h1:JCHLVE3B+kJde7bIEo5N4J+ZbLhp0J1Fs+ulyRws4gE=",
        version = "v0.0.0-20160726150825-5bd2802263f2",
    )
    go_repository(
        name = "com_github_rcrowley_go_metrics",
        importpath = "github.com/rcrowley/go-metrics",
        sum = "h1:dY6ETXrvDG7Sa4vE8ZQG4yqWg6UnOcbqTAahkV813vQ=",
        version = "v0.0.0-20190826022208-cac0b30c2563",
    )

    go_repository(
        name = "com_github_retailnext_hllpp",
        importpath = "github.com/retailnext/hllpp",
        sum = "h1:RnWNS9Hlm8BIkjr6wx8li5abe0fr73jljLycdfemTp0=",
        version = "v1.0.1-0.20180308014038-101a6d2f8b52",
    )
    go_repository(
        name = "com_github_rjeczalik_notify",
        importpath = "github.com/rjeczalik/notify",
        sum = "h1:CLCKso/QK1snAlnhNR/CNvNiFU2saUtjV0bx3EwNeCE=",
        version = "v0.9.1",
    )
    go_repository(
        name = "com_github_rogpeppe_fastuuid",
        importpath = "github.com/rogpeppe/fastuuid",
        sum = "h1:Ppwyp6VYCF1nvBTXL3trRso7mXMlRrw9ooo375wvi2s=",
        version = "v1.2.0",
    )
    go_repository(
        name = "com_github_rogpeppe_go_internal",
        importpath = "github.com/rogpeppe/go-internal",
        sum = "h1:RR9dF3JtopPvtkroDZuVD7qquD0bnHlKSqaQhgwt8yk=",
        version = "v1.3.0",
    )

    go_repository(
        name = "com_github_rs_cors",
        importpath = "github.com/rs/cors",
        sum = "h1:+88SsELBHx5r+hZ8TCkggzSstaWNbDvThkVK8H6f9ik=",
        version = "v1.7.0",
    )
    go_repository(
        name = "com_github_rs_xhandler",
        importpath = "github.com/rs/xhandler",
        sum = "h1:3hxavr+IHMsQBrYUPQM5v0CgENFktkkbg1sfpgM3h20=",
        version = "v0.0.0-20160618193221-ed27b6fd6521",
    )
    go_repository(
        name = "com_github_russross_blackfriday",
        importpath = "github.com/russross/blackfriday",
        sum = "h1:HyvC0ARfnZBqnXwABFeSZHpKvJHJJfPz81GNueLj0oo=",
        version = "v1.5.2",
    )

    go_repository(
        name = "com_github_russross_blackfriday_v2",
        importpath = "github.com/russross/blackfriday/v2",
        sum = "h1:lPqVAte+HuHNfhJ/0LC98ESWRz8afy9tM/0RK8m9o+Q=",
        version = "v2.0.1",
    )
    go_repository(
        name = "com_github_ryanuber_columnize",
        importpath = "github.com/ryanuber/columnize",
        sum = "h1:UFr9zpz4xgTnIE5yIMtWAMngCdZ9p/+q6lTbgelo80M=",
        version = "v0.0.0-20160712163229-9b3edd62028f",
    )
    go_repository(
        name = "com_github_samuel_go_zookeeper",
        importpath = "github.com/samuel/go-zookeeper",
        sum = "h1:p3Vo3i64TCLY7gIfzeQaUJ+kppEO5WQG3cL8iE8tGHU=",
        version = "v0.0.0-20190923202752-2cc03de413da",
    )

    go_repository(
        name = "com_github_satori_go_uuid",
        importpath = "github.com/satori/go.uuid",
        sum = "h1:gQZ0qzfKHQIybLANtM3mBXNUtOfsCFXeTsnBqCsx1KM=",
        version = "v1.2.1-0.20181028125025-b2ce2384e17b",
    )

    go_repository(
        name = "com_github_schollz_progressbar_v3",
        importpath = "github.com/schollz/progressbar/v3",
        sum = "h1:nMinx+JaEm/zJz4cEyClQeAw5rsYSB5th3xv+5lV6Vg=",
        version = "v3.3.4",
    )
    go_repository(
        name = "com_github_sean_seed",
        importpath = "github.com/sean-/seed",
        sum = "h1:nn5Wsu0esKSJiIVhscUtVbo7ada43DJhG55ua/hjS5I=",
        version = "v0.0.0-20170313163322-e2103e2c3529",
    )

    go_repository(
        name = "com_github_segmentio_kafka_go",
        importpath = "github.com/segmentio/kafka-go",
        sum = "h1:HtCSf6B4gN/87yc5qTl7WsxPKQIIGXLPPM1bMCPOsoY=",
        version = "v0.2.0",
    )
    go_repository(
        name = "com_github_sergi_go_diff",
        importpath = "github.com/sergi/go-diff",
        sum = "h1:Kpca3qRNrduNnOQeazBd0ysaKrUJiIuISHxogkT9RPQ=",
        version = "v1.0.0",
    )

    go_repository(
        name = "com_github_shirou_gopsutil",
        importpath = "github.com/shirou/gopsutil",
        sum = "h1:tYH07UPoQt0OCQdgWWMgYHy3/a9bcxNpBIysykNIP7I=",
        version = "v2.20.5+incompatible",
    )
    go_repository(
        name = "com_github_shopify_sarama",
        importpath = "github.com/Shopify/sarama",
        sum = "h1:3jnfWKD7gVwbB1KSy/lE0szA9duPuSFLViK0o/d3DgA=",
        version = "v1.26.1",
    )
    go_repository(
        name = "com_github_shopify_toxiproxy",
        importpath = "github.com/Shopify/toxiproxy",
        sum = "h1:TKdv8HiTLgE5wdJuEML90aBgNWsokNbMijUGhmcoBJc=",
        version = "v2.1.4+incompatible",
    )

    go_repository(
        name = "com_github_shurcool_sanitized_anchor_name",
        importpath = "github.com/shurcooL/sanitized_anchor_name",
        sum = "h1:PdmoCO6wvbs+7yrJyMORt4/BmY5IYyJwS/kOiWx8mHo=",
        version = "v1.0.0",
    )

    go_repository(
        name = "com_github_sirupsen_logrus",
        importpath = "github.com/sirupsen/logrus",
        sum = "h1:UBcNElsrwanuuMsnGSlYmtmgbb23qDR5dG+6X6Oo89I=",
        version = "v1.6.0",
    )

    go_repository(
        name = "com_github_smartystreets_assertions",
        importpath = "github.com/smartystreets/assertions",
        sum = "h1:zE9ykElWQ6/NYmHa3jpm/yHnI4xSofP+UP6SpjHcSeM=",
        version = "v0.0.0-20180927180507-b2de0cb4f26d",
    )
    go_repository(
        name = "com_github_smartystreets_goconvey",
        importpath = "github.com/smartystreets/goconvey",
        sum = "h1:fv0U8FUIMPNf1L9lnHLvLhgicrIVChEkdzIKYqbNC9s=",
        version = "v1.6.4",
    )
    go_repository(
        name = "com_github_smola_gocompat",
        importpath = "github.com/smola/gocompat",
        sum = "h1:6b1oIMlUXIpz//VKEDzPVBK8KG7beVwmHIUEBIs/Pns=",
        version = "v0.2.0",
    )
    go_repository(
        name = "com_github_soheilhy_cmux",
        importpath = "github.com/soheilhy/cmux",
        sum = "h1:0HKaf1o97UwFjHH9o5XsHUOF+tqmdA7KEzXLpiyaw0E=",
        version = "v0.1.4",
    )
    go_repository(
        name = "com_github_sony_gobreaker",
        importpath = "github.com/sony/gobreaker",
        sum = "h1:oMnRNZXX5j85zso6xCPRNPtmAycat+WcoKbklScLDgQ=",
        version = "v0.4.1",
    )

    go_repository(
        name = "com_github_spacemonkeygo_openssl",
        importpath = "github.com/spacemonkeygo/openssl",
        sum = "h1:/eS3yfGjQKG+9kayBkj0ip1BGhq6zJ3eaVksphxAaek=",
        version = "v0.0.0-20181017203307-c2dcc5cca94a",
    )
    go_repository(
        name = "com_github_spacemonkeygo_spacelog",
        importpath = "github.com/spacemonkeygo/spacelog",
        sum = "h1:RC6RW7j+1+HkWaX/Yh71Ee5ZHaHYt7ZP4sQgUrm6cDU=",
        version = "v0.0.0-20180420211403-2296661a0572",
    )

    go_repository(
        name = "com_github_spaolacci_murmur3",
        importpath = "github.com/spaolacci/murmur3",
        sum = "h1:7c1g84S4BPRrfL5Xrdp6fOJ206sU9y293DDHaoy0bLI=",
        version = "v1.1.0",
    )
    go_repository(
        name = "com_github_spf13_afero",
        importpath = "github.com/spf13/afero",
        sum = "h1:5jhuqJyZCZf2JRofRvN/nIFgIWNzPa3/Vz8mYylgbWc=",
        version = "v1.2.2",
    )
    go_repository(
        name = "com_github_spf13_cast",
        importpath = "github.com/spf13/cast",
        sum = "h1:oget//CVOEoFewqQxwr0Ej5yjygnqGkvggSE/gB35Q8=",
        version = "v1.3.0",
    )

    go_repository(
        name = "com_github_spf13_cobra",
        importpath = "github.com/spf13/cobra",
        sum = "h1:f0B+LkLX6DtmRH1isoNA9VTtNUK9K8xYd28JNNfOv/s=",
        version = "v0.0.5",
    )
    go_repository(
        name = "com_github_spf13_jwalterweatherman",
        importpath = "github.com/spf13/jwalterweatherman",
        sum = "h1:XHEdyB+EcvlqZamSM4ZOMGlc93t6AcsBEu9Gc1vn7yk=",
        version = "v1.0.0",
    )

    go_repository(
        name = "com_github_spf13_pflag",
        importpath = "github.com/spf13/pflag",
        sum = "h1:iy+VFUOCP1a+8yFto/drg2CJ5u0yRoB7fZw3DKv/JXA=",
        version = "v1.0.5",
    )
    go_repository(
        name = "com_github_spf13_viper",
        importpath = "github.com/spf13/viper",
        sum = "h1:VUFqw5KcqRf7i70GOzW7N+Q7+gxVBkSSqiXB12+JQ4M=",
        version = "v1.3.2",
    )
    go_repository(
        name = "com_github_src_d_envconfig",
        importpath = "github.com/src-d/envconfig",
        sum = "h1:/AJi6DtjFhZKNx3OB2qMsq7y4yT5//AeSZIe7rk+PX8=",
        version = "v1.0.0",
    )
    go_repository(
        name = "com_github_stackexchange_wmi",
        importpath = "github.com/StackExchange/wmi",
        sum = "h1:fLjPD/aNc3UIOA6tDi6QXUemppXK3P9BI7mr2hd6gx8=",
        version = "v0.0.0-20180116203802-5d049714c4a6",
    )
    go_repository(
        name = "com_github_status_im_keycard_go",
        importpath = "github.com/status-im/keycard-go",
        sum = "h1:Oo2KZNP70KE0+IUJSidPj/BFS/RXNHmKIJOdckzml2E=",
        version = "v0.0.0-20200402102358-957c09536969",
    )
    go_repository(
        name = "com_github_steakknife_bloomfilter",
        importpath = "github.com/steakknife/bloomfilter",
        sum = "h1:gIlAHnH1vJb5vwEjIp5kBj/eu99p/bl0Ay2goiPe5xE=",
        version = "v0.0.0-20180922174646-6819c0d2a570",
    )
    go_repository(
        name = "com_github_steakknife_hamming",
        importpath = "github.com/steakknife/hamming",
        sum = "h1:njlZPzLwU639dk2kqnCPPv+wNjq7Xb6EfUxe/oX0/NM=",
        version = "v0.0.0-20180906055917-c99c65617cd3",
    )

    go_repository(
        name = "com_github_streadway_amqp",
        importpath = "github.com/streadway/amqp",
        sum = "h1:WhxRHzgeVGETMlmVfqhRn8RIeeNoPr2Czh33I4Zdccw=",
        version = "v0.0.0-20190827072141-edfb9018d271",
    )
    go_repository(
        name = "com_github_streadway_handy",
        importpath = "github.com/streadway/handy",
        sum = "h1:AhmOdSHeswKHBjhsLs/7+1voOxT+LLrSk/Nxvk35fug=",
        version = "v0.0.0-20190108123426-d5acb3125c2a",
    )

    go_repository(
        name = "com_github_stretchr_objx",
        importpath = "github.com/stretchr/objx",
        sum = "h1:2vfRuCMp5sSVIDSqO8oNnWJq7mPa6KVP3iPIwFBuy8A=",
        version = "v0.1.1",
    )
    go_repository(
        name = "com_github_stretchr_testify",
        importpath = "github.com/stretchr/testify",
        sum = "h1:hDPOHmpOpP40lSULcqw7IrRb/u7w6RpDC9399XyoNd0=",
        version = "v1.6.1",
    )
    http_archive(
        name = "com_github_supranational_blst",
        urls = [
            "https://github.com/supranational/blst/archive/575c3dd0219299ecf08d47d016ea392be9e47fe8.tar.gz",
        ],
        strip_prefix = "blst-575c3dd0219299ecf08d47d016ea392be9e47fe8",
        build_file = "//third_party:blst/blst.BUILD",
        sha256 = "6be8a61424fed7d31cdc0277c7c08cffbe5b0d13d6afc4456dd84d42f9423c59",
    )
    go_repository(
        name = "com_github_syndtr_goleveldb",
        importpath = "github.com/syndtr/goleveldb",
        sum = "h1:Ld/zXl5t4+D69SiV4JoN7kkfvJdOWlPpfxrzxpLMoUk=",
        version = "v1.0.1-0.20200815110645-5c35d600f0ca",
    )

    go_repository(
        name = "com_github_templexxx_cpufeat",
        importpath = "github.com/templexxx/cpufeat",
        sum = "h1:89CEmDvlq/F7SJEOqkIdNDGJXrQIhuIx9D2DBXjavSU=",
        version = "v0.0.0-20180724012125-cef66df7f161",
    )
    go_repository(
        name = "com_github_templexxx_xor",
        importpath = "github.com/templexxx/xor",
        sum = "h1:fj5tQ8acgNUr6O8LEplsxDhUIe2573iLkJc+PqnzZTI=",
        version = "v0.0.0-20191217153810-f85b25db303b",
    )

    go_repository(
        name = "com_github_tinylib_msgp",
        importpath = "github.com/tinylib/msgp",
        sum = "h1:DfdQrzQa7Yh2es9SuLkixqxuXS2SxsdYn0KbdrOGWD8=",
        version = "v1.0.2",
    )
    go_repository(
        name = "com_github_tjfoc_gmsm",
        importpath = "github.com/tjfoc/gmsm",
        sum = "h1:i7c6Za/IlgBvnGxYpfD7L3TGuaS+v6oGcgq+J9/ecEA=",
        version = "v1.3.0",
    )
    go_repository(
        name = "com_github_tmc_grpc_websocket_proxy",
        importpath = "github.com/tmc/grpc-websocket-proxy",
        sum = "h1:ndzgwNDnKIqyCvHTXaCqh9KlOWKvBry6nuXMJmonVsE=",
        version = "v0.0.0-20170815181823-89b8d40f7ca8",
    )

    go_repository(
        name = "com_github_trailofbits_go_mutexasserts",
        importpath = "github.com/trailofbits/go-mutexasserts",
        sum = "h1:8LRP+2JK8piIUU16ZDgWDXwjJcuJNTtCzadjTZj8Jf0=",
        version = "v0.0.0-20200708152505-19999e7d3cef",
    )
    go_repository(
        name = "com_github_tyler_smith_go_bip39",
        importpath = "github.com/tyler-smith/go-bip39",
        sum = "h1:+t3w+KwLXO6154GNJY+qUtIxLTmFjfUmpguQT1OlOT8=",
        version = "v1.0.2",
    )

    go_repository(
        name = "com_github_uber_jaeger_client_go",
        importpath = "github.com/uber/jaeger-client-go",
        sum = "h1:IxcNZ7WRY1Y3G4poYlx24szfsn/3LvK9QHCq9oQw8+U=",
        version = "v2.25.0+incompatible",
    )
    go_repository(
        name = "com_github_ugorji_go_codec",
        importpath = "github.com/ugorji/go/codec",
        sum = "h1:3SVOIvH7Ae1KRYyQWRjXWJEA9sS/c/pjvH++55Gr648=",
        version = "v0.0.0-20181204163529-d75b2dcb6bc8",
    )

    go_repository(
        name = "com_github_urfave_cli",
        importpath = "github.com/urfave/cli",
        sum = "h1:+mkCCcOFKPnCmVYVcURKps1Xe+3zP90gSYGNfRkjoIY=",
        version = "v1.22.1",
    )
    go_repository(
        name = "com_github_urfave_cli_v2",
        importpath = "github.com/urfave/cli/v2",
        sum = "h1:JTTnM6wKzdA0Jqodd966MVj4vWbbquZykeX1sKbe2C4=",
        version = "v2.2.0",
    )

    go_repository(
        name = "com_github_victoriametrics_fastcache",
        importpath = "github.com/VictoriaMetrics/fastcache",
        sum = "h1:4y6y0G8PRzszQUYIQHHssv/jgPHAb5qQuuDNdCbyAgw=",
        version = "v1.5.7",
    )
    go_repository(
        name = "com_github_vividcortex_gohistogram",
        importpath = "github.com/VividCortex/gohistogram",
        sum = "h1:6+hBz+qvs0JOrrNhhmR7lFxo5sINxBCGXrdtl/UvroE=",
        version = "v1.0.0",
    )

    go_repository(
        name = "com_github_wealdtech_go_bytesutil",
        importpath = "github.com/wealdtech/go-bytesutil",
        sum = "h1:ocEg3Ke2GkZ4vQw5lp46rmO+pfqCCTgq35gqOy8JKVc=",
        version = "v1.1.1",
    )

    go_repository(
        name = "com_github_wealdtech_go_eth2_types_v2",
        build_directives = [
            "gazelle:resolve go github.com/herumi/bls-eth-go-binary/bls @herumi_bls_eth_go_binary//:go_default_library",
        ],
        importpath = "github.com/wealdtech/go-eth2-types/v2",
        sum = "h1:tiA6T88M6XQIbrV5Zz53l1G5HtRERcxQfmET225V4Ls=",
        version = "v2.5.2",
    )
    go_repository(
        name = "com_github_wealdtech_go_eth2_util",
        importpath = "github.com/wealdtech/go-eth2-util",
        sum = "h1:2INPeOR35x5LdFFpSzyw954WzTD+DFyHe3yKlJnG5As=",
        version = "v1.6.3",
    )

    go_repository(
        name = "com_github_wealdtech_go_eth2_wallet_encryptor_keystorev4",
        importpath = "github.com/wealdtech/go-eth2-wallet-encryptor-keystorev4",
        sum = "h1:SxrDVSr+oXuT1x8kZt4uWqNCvv5xXEGV9zd7cuSrZS8=",
        version = "v1.1.3",
    )

    go_repository(
        name = "com_github_wealdtech_go_eth2_wallet_types_v2",
        importpath = "github.com/wealdtech/go-eth2-wallet-types/v2",
        sum = "h1:264/meVYWt1wFw6Mtn+xwkZkXjID42gNra4rycoiDXI=",
        version = "v2.8.2",
    )
    go_repository(
        name = "com_github_wercker_journalhook",
        importpath = "github.com/wercker/journalhook",
        sum = "h1:shC1HB1UogxN5Ech3Yqaaxj1X/P656PPCB4RbojIJqc=",
        version = "v0.0.0-20180428041537-5d0a5ae867b3",
    )

    go_repository(
        name = "com_github_whyrusleeping_go_keyspace",
        importpath = "github.com/whyrusleeping/go-keyspace",
        sum = "h1:EKhdznlJHPMoKr0XTrX+IlJs1LH3lyx2nfr1dOlZ79k=",
        version = "v0.0.0-20160322163242-5b898ac5add1",
    )
    go_repository(
        name = "com_github_whyrusleeping_go_logging",
        importpath = "github.com/whyrusleeping/go-logging",
        sum = "h1:fwpzlmT0kRC/Fmd0MdmGgJG/CXIZ6gFq46FQZjprUcc=",
        version = "v0.0.1",
    )

    go_repository(
        name = "com_github_whyrusleeping_mafmt",
        importpath = "github.com/whyrusleeping/mafmt",
        sum = "h1:TCghSl5kkwEE0j+sU/gudyhVMRlpBin8fMBBHg59EbA=",
        version = "v1.2.8",
    )
    go_repository(
        name = "com_github_whyrusleeping_mdns",
        importpath = "github.com/whyrusleeping/mdns",
        sum = "h1:Y1/FEOpaCpD21WxrmfeIYCFPuVPRCY2XZTWzTNHGw30=",
        version = "v0.0.0-20190826153040-b9b60ed33aa9",
    )

    go_repository(
        name = "com_github_whyrusleeping_multiaddr_filter",
        importpath = "github.com/whyrusleeping/multiaddr-filter",
        sum = "h1:E9S12nwJwEOXe2d6gT6qxdvqMnNq+VnSsKPgm2ZZNds=",
        version = "v0.0.0-20160516205228-e903e4adabd7",
    )
    go_repository(
        name = "com_github_whyrusleeping_timecache",
        importpath = "github.com/whyrusleeping/timecache",
        sum = "h1:lYbXeSvJi5zk5GLKVuid9TVjS9a0OmLIDKTfoZBL6Ow=",
        version = "v0.0.0-20160911033111-cfcb2f1abfee",
    )

    go_repository(
        name = "com_github_willf_bitset",
        importpath = "github.com/willf/bitset",
        sum = "h1:ekJIKh6+YbUIVt9DfNbkR5d6aFcFTLDRyJNAACURBg8=",
        version = "v1.1.3",
    )
    go_repository(
        name = "com_github_wsddn_go_ecdh",
        importpath = "github.com/wsddn/go-ecdh",
        sum = "h1:1cngl9mPEoITZG8s8cVcUy5CeIBYhEESkOB7m6Gmkrk=",
        version = "v0.0.0-20161211032359-48726bab9208",
    )

    go_repository(
        name = "com_github_x_cray_logrus_prefixed_formatter",
        importpath = "github.com/x-cray/logrus-prefixed-formatter",
        sum = "h1:00txxvfBM9muc0jiLIEAkAcIMJzfthRT6usrui8uGmg=",
        version = "v0.5.2",
    )
    go_repository(
        name = "com_github_xdg_scram",
        importpath = "github.com/xdg/scram",
        sum = "h1:u40Z8hqBAAQyv+vATcGgV0YCnDjqSL7/q/JyPhhJSPk=",
        version = "v0.0.0-20180814205039-7eeb5667e42c",
    )
    go_repository(
        name = "com_github_xdg_stringprep",
        importpath = "github.com/xdg/stringprep",
        sum = "h1:d9X0esnoa3dFsV0FG35rAT0RIhYFlPq7MiP+DW89La0=",
        version = "v1.0.0",
    )
    go_repository(
        name = "com_github_xiang90_probing",
        importpath = "github.com/xiang90/probing",
        sum = "h1:eY9dn8+vbi4tKz5Qo6v2eYzo7kUS51QINcR5jNpbZS8=",
        version = "v0.0.0-20190116061207-43a291ad63a2",
    )

    go_repository(
        name = "com_github_xlab_treeprint",
        importpath = "github.com/xlab/treeprint",
        sum = "h1:YdYsPAZ2pC6Tow/nPZOPQ96O3hm/ToAkGsPLzedXERk=",
        version = "v0.0.0-20180616005107-d6fb6747feb6",
    )
    go_repository(
        name = "com_github_xordataexchange_crypt",
        importpath = "github.com/xordataexchange/crypt",
        sum = "h1:ESFSdwYZvkeru3RtdrYueztKhOBCSAAzS4Gf+k0tEow=",
        version = "v0.0.3-0.20170626215501-b2862e3d0a77",
    )
    go_repository(
        name = "com_github_xtaci_kcp_go",
        importpath = "github.com/xtaci/kcp-go",
        sum = "h1:TN1uey3Raw0sTz0Fg8GkfM0uH3YwzhnZWQ1bABv5xAg=",
        version = "v5.4.20+incompatible",
    )
    go_repository(
        name = "com_github_xtaci_lossyconn",
        importpath = "github.com/xtaci/lossyconn",
        sum = "h1:J0GxkO96kL4WF+AIT3M4mfUVinOCPgf2uUWYFUzN0sM=",
        version = "v0.0.0-20190602105132-8df528c0c9ae",
    )
    go_repository(
        name = "com_github_yuin_goldmark",
        importpath = "github.com/yuin/goldmark",
        sum = "h1:ruQGxdhGHe7FWOJPT0mKs5+pD2Xs1Bm/kdGlHO04FmM=",
        version = "v1.2.1",
    )

    go_repository(
        name = "com_google_cloud_go",
        importpath = "cloud.google.com/go",
        sum = "h1:Dg9iHVQfrhq82rUNu9ZxUDrJLaxFUe/HlCVaLyRruq8=",
        version = "v0.65.0",
    )

    go_repository(
        name = "com_google_cloud_go_bigquery",
        importpath = "cloud.google.com/go/bigquery",
        sum = "h1:PQcPefKFdaIzjQFbiyOgAqyx8q5djaE7x9Sqe712DPA=",
        version = "v1.8.0",
    )
    go_repository(
        name = "com_google_cloud_go_bigtable",
        importpath = "cloud.google.com/go/bigtable",
        sum = "h1:F4cCmA4nuV84V5zYQ3MKY+M1Cw1avHDuf3S/LcZPA9c=",
        version = "v1.2.0",
    )
    go_repository(
        name = "com_google_cloud_go_datastore",
        importpath = "cloud.google.com/go/datastore",
        sum = "h1:/May9ojXjRkPBNVrq+oWLqmWCkr4OU5uRY29bu0mRyQ=",
        version = "v1.1.0",
    )
    go_repository(
        name = "com_google_cloud_go_pubsub",
        importpath = "cloud.google.com/go/pubsub",
        sum = "h1:ukjixP1wl0LpnZ6LWtZJ0mX5tBmjp1f8Sqer8Z2OMUU=",
        version = "v1.3.1",
    )
    go_repository(
        name = "com_google_cloud_go_storage",
        importpath = "cloud.google.com/go/storage",
        sum = "h1:STgFzyU5/8miMl0//zKh2aQeTyeaUH3WN9bSUiJ09bA=",
        version = "v1.10.0",
    )

    go_repository(
        name = "com_shuralyov_dmitri_gpu_mtl",
        importpath = "dmitri.shuralyov.com/gpu/mtl",
        sum = "h1:VpgP7xuJadIUuKccphEpTJnWhS2jkQyMt6Y7pJCD7fY=",
        version = "v0.0.0-20190408044501-666a987793e9",
    )
    go_repository(
        name = "com_sourcegraph_sourcegraph_appdash",
        importpath = "sourcegraph.com/sourcegraph/appdash",
        sum = "h1:ucqkfpjg9WzSUubAO62csmucvxl4/JeW3F4I4909XkM=",
        version = "v0.0.0-20190731080439-ebfcffb1b5c0",
    )

    # Note: go_repository is already wrapped with maybe!
    maybe(
        git_repository,
        name = "graknlabs_bazel_distribution",
        commit = "962f3a7e56942430c0ec120c24f9e9f2a9c2ce1a",
        remote = "https://github.com/graknlabs/bazel-distribution",
        shallow_since = "1569509514 +0300",
    )

    go_repository(
        name = "in_gopkg_alecthomas_kingpin_v2",
        importpath = "gopkg.in/alecthomas/kingpin.v2",
        sum = "h1:jMFz6MfLP0/4fUyZle81rXUoxOBFi19VUFKVDOQfozc=",
        version = "v2.2.6",
    )
    go_repository(
        name = "in_gopkg_bsm_ratelimit_v1",
        importpath = "gopkg.in/bsm/ratelimit.v1",
        sum = "h1:stTHdEoWg1pQ8riaP5ROrjS6zy6wewH/Q2iwnLCQUXY=",
        version = "v1.0.0-20160220154919-db14e161995a",
    )
    go_repository(
        name = "in_gopkg_check_v1",
        importpath = "gopkg.in/check.v1",
        sum = "h1:YR8cESwS4TdDjEe65xsg0ogRM/Nc3DYOhEAlW+xobZo=",
        version = "v1.0.0-20190902080502-41f04d3bba15",
    )
    go_repository(
        name = "in_gopkg_cheggaaa_pb_v1",
        importpath = "gopkg.in/cheggaaa/pb.v1",
        sum = "h1:Ev7yu1/f6+d+b3pi5vPdRPc6nNtP1umSfcWiEfRqv6I=",
        version = "v1.0.25",
    )

    go_repository(
        name = "in_gopkg_confluentinc_confluent_kafka_go_v1",
        importpath = "gopkg.in/confluentinc/confluent-kafka-go.v1",
        patch_args = ["-p1"],
        patches = ["@prysm//third_party:in_gopkg_confluentinc_confluent_kafka_go_v1.patch"],
        sum = "h1:JabkIV98VYFqYKHHzXtgGMFuRgFBNTNzBytbGByzrJI=",
        version = "v1.4.2",
    )
    go_repository(
        name = "in_gopkg_d4l3k_messagediff_v1",
        importpath = "gopkg.in/d4l3k/messagediff.v1",
        sum = "h1:70AthpjunwzUiarMHyED52mj9UwtAnE89l1Gmrt3EU0=",
        version = "v1.2.1",
    )
    go_repository(
        name = "in_gopkg_errgo_v2",
        importpath = "gopkg.in/errgo.v2",
        sum = "h1:0vLT13EuvQ0hNvakwLuFZ/jYrLp5F3kcWHXdRggjCE8=",
        version = "v2.1.0",
    )
    go_repository(
        name = "in_gopkg_fsnotify_v1",
        importpath = "gopkg.in/fsnotify.v1",
        sum = "h1:xOHLXZwVvI9hhs+cLKq5+I5onOuwQLhQwiu63xxlHs4=",
        version = "v1.4.7",
    )
    go_repository(
        name = "in_gopkg_gcfg_v1",
        importpath = "gopkg.in/gcfg.v1",
        sum = "h1:m8OOJ4ccYHnx2f4gQwpno8nAX5OGOh7RLaaz0pj3Ogs=",
        version = "v1.2.3",
    )

    go_repository(
        name = "in_gopkg_inf_v0",
        importpath = "gopkg.in/inf.v0",
        sum = "h1:73M5CoZyi3ZLMOyDlQh031Cx6N9NDJ2Vvfl76EDAgDc=",
        version = "v0.9.1",
    )
    go_repository(
        name = "in_gopkg_jcmturner_aescts_v1",
        importpath = "gopkg.in/jcmturner/aescts.v1",
        sum = "h1:cVVZBK2b1zY26haWB4vbBiZrfFQnfbTVrE3xZq6hrEw=",
        version = "v1.0.1",
    )
    go_repository(
        name = "in_gopkg_jcmturner_dnsutils_v1",
        importpath = "gopkg.in/jcmturner/dnsutils.v1",
        sum = "h1:cIuC1OLRGZrld+16ZJvvZxVJeKPsvd5eUIvxfoN5hSM=",
        version = "v1.0.1",
    )
    go_repository(
        name = "in_gopkg_jcmturner_goidentity_v3",
        importpath = "gopkg.in/jcmturner/goidentity.v3",
        sum = "h1:1duIyWiTaYvVx3YX2CYtpJbUFd7/UuPYCfgXtQ3VTbI=",
        version = "v3.0.0",
    )
    go_repository(
        name = "in_gopkg_jcmturner_gokrb5_v7",
        importpath = "gopkg.in/jcmturner/gokrb5.v7",
        sum = "h1:a9tsXlIDD9SKxotJMK3niV7rPZAJeX2aD/0yg3qlIrg=",
        version = "v7.5.0",
    )
    go_repository(
        name = "in_gopkg_jcmturner_rpc_v1",
        importpath = "gopkg.in/jcmturner/rpc.v1",
        sum = "h1:QHIUxTX1ISuAv9dD2wJ9HWQVuWDX/Zc0PfeC2tjc4rU=",
        version = "v1.1.0",
    )

    go_repository(
        name = "in_gopkg_natefinch_npipe_v2",
        importpath = "gopkg.in/natefinch/npipe.v2",
        sum = "h1:+JknDZhAj8YMt7GC73Ei8pv4MzjDUNPHgQWJdtMAaDU=",
        version = "v2.0.0-20160621034901-c1b8fa8bdcce",
    )
    go_repository(
        name = "in_gopkg_olebedev_go_duktape_v3",
        importpath = "gopkg.in/olebedev/go-duktape.v3",
        sum = "h1:a6cXbcDDUkSBlpnkWV1bJ+vv3mOgQEltEJ2rPxroVu0=",
        version = "v3.0.0-20200619000410-60c24ae608a6",
    )
    go_repository(
        name = "in_gopkg_redis_v4",
        importpath = "gopkg.in/redis.v4",
        sum = "h1:y3XbwQAiHwgNLUng56mgWYK39vsPqo8sT84XTEcxjr0=",
        version = "v4.2.4",
    )
    go_repository(
        name = "in_gopkg_resty_v1",
        importpath = "gopkg.in/resty.v1",
        sum = "h1:CuXP0Pjfw9rOuY6EP+UvtNvt5DSqHpIxILZKT/quCZI=",
        version = "v1.12.0",
    )

    go_repository(
        name = "in_gopkg_src_d_go_cli_v0",
        importpath = "gopkg.in/src-d/go-cli.v0",
        sum = "h1:mXa4inJUuWOoA4uEROxtJ3VMELMlVkIxIfcR0HBekAM=",
        version = "v0.0.0-20181105080154-d492247bbc0d",
    )
    go_repository(
        name = "in_gopkg_src_d_go_log_v1",
        importpath = "gopkg.in/src-d/go-log.v1",
        sum = "h1:heWvX7J6qbGWbeFS/aRmiy1eYaT+QMV6wNvHDyMjQV4=",
        version = "v1.0.1",
    )
    go_repository(
        name = "in_gopkg_tomb_v1",
        importpath = "gopkg.in/tomb.v1",
        sum = "h1:uRGJdciOHaEIrze2W8Q3AKkepLTh2hOroT7a+7czfdQ=",
        version = "v1.0.0-20141024135613-dd632973f1e7",
    )

    go_repository(
        name = "in_gopkg_urfave_cli_v1",
        importpath = "gopkg.in/urfave/cli.v1",
        sum = "h1:NdAVW6RYxDif9DhDHaAortIu956m2c0v+09AZBPTbE0=",
        version = "v1.20.0",
    )
    go_repository(
        name = "in_gopkg_warnings_v0",
        importpath = "gopkg.in/warnings.v0",
        sum = "h1:wFXVbFY8DY5/xOe1ECiWdKCzZlxgshcYVNkBHstARME=",
        version = "v0.1.2",
    )

    go_repository(
        name = "in_gopkg_yaml_v2",
        importpath = "gopkg.in/yaml.v2",
        sum = "h1:D8xgwECY7CYvx+Y2n4sBz93Jn9JRvxdiyyo8CTfuKaY=",
        version = "v2.4.0",
    )

    go_repository(
        name = "in_gopkg_yaml_v3",
        importpath = "gopkg.in/yaml.v3",
        sum = "h1:dUUwHk2QECo/6vqA44rthZ8ie2QXMNeKRTHCNY2nXvo=",
        version = "v3.0.0-20200313102051-9f266ea9e77c",
    )
    go_repository(
        name = "io_etcd_go_bbolt",
        importpath = "go.etcd.io/bbolt",
        sum = "h1:XAzx9gjCb0Rxj7EoqcClPD1d5ZBxZJk0jbuoPHenBt0=",
        version = "v1.3.5",
    )
    go_repository(
        name = "io_etcd_go_etcd",
        importpath = "go.etcd.io/etcd",
        sum = "h1:VcrIfasaLFkyjk6KNlXQSzO+B0fZcnECiDrKJsfxka0=",
        version = "v0.0.0-20191023171146-3cf2f69b5738",
    )

    go_repository(
        name = "io_k8s_api",
        build_file_proto_mode = "disable_global",
        importpath = "k8s.io/api",
        sum = "h1:2AJaUQdgUZLoDZHrun21PW2Nx9+ll6cUzvn3IKhSIn0=",
        version = "v0.18.3",
    )
    go_repository(
        name = "io_k8s_apimachinery",
        build_file_proto_mode = "disable_global",
        importpath = "k8s.io/apimachinery",
        sum = "h1:pOGcbVAhxADgUYnjS08EFXs9QMl8qaH5U4fr5LGUrSk=",
        version = "v0.18.3",
    )
    go_repository(
        name = "io_k8s_client_go",
        build_extra_args = ["-exclude=vendor"],
        build_naming_convention = "go_default_library",
        importpath = "k8s.io/client-go",
        sum = "h1:QaJzz92tsN67oorwzmoB0a9r9ZVHuD5ryjbCKP0U22k=",
        version = "v0.18.3",
    )
    go_repository(
        name = "io_k8s_gengo",
        importpath = "k8s.io/gengo",
        sum = "h1:4s3/R4+OYYYUKptXPhZKjQ04WJ6EhQQVFdjOFvCazDk=",
        version = "v0.0.0-20190128074634-0689ccc1d7d6",
    )

    go_repository(
        name = "io_k8s_klog",
        importpath = "k8s.io/klog",
        sum = "h1:Pt+yjF5aB1xDSVbau4VsWe+dQNzA0qv1LlXdC2dF6Q8=",
        version = "v1.0.0",
    )
    go_repository(
        name = "io_k8s_klog_v2",
        importpath = "k8s.io/klog/v2",
        sum = "h1:WmkrnW7fdrm0/DMClc+HIxtftvxVIPAhlVwMQo5yLco=",
        version = "v2.3.0",
    )
    go_repository(
        name = "io_k8s_kube_openapi",
        importpath = "k8s.io/kube-openapi",
        sum = "h1:Oh3Mzx5pJ+yIumsAD0MOECPVeXsVot0UkiaCGVyfGQY=",
        version = "v0.0.0-20200410145947-61e04a5be9a6",
    )

    go_repository(
        name = "io_k8s_sigs_structured_merge_diff_v3",
        importpath = "sigs.k8s.io/structured-merge-diff/v3",
        sum = "h1:dOmIZBMfhcHS09XZkMyUgkq5trg3/jRyJYFZUiaOp8E=",
        version = "v3.0.0",
    )

    go_repository(
        name = "io_k8s_sigs_yaml",
        importpath = "sigs.k8s.io/yaml",
        sum = "h1:kr/MCeFWJWTwyaHoR9c8EjH9OumOmoF9YGiZd7lFm/Q=",
        version = "v1.2.0",
    )
    go_repository(
        name = "io_k8s_utils",
        importpath = "k8s.io/utils",
        sum = "h1:ZtTUW5+ZWaoqjR3zOpRa7oFJ5d4aA22l4me/xArfOIc=",
        version = "v0.0.0-20200520001619-278ece378a50",
    )
    go_repository(
        name = "io_opencensus_go",
        importpath = "go.opencensus.io",
        sum = "h1:dntmOdLpSpHlVqbW5Eay97DelsZHe+55D+xC6i0dDS0=",
        version = "v0.22.5",
    )
    go_repository(
        name = "io_opencensus_go_contrib_exporter_jaeger",
        importpath = "contrib.go.opencensus.io/exporter/jaeger",
        sum = "h1:yGBYzYMewVL0yO9qqJv3Z5+IRhPdU7e9o/2oKpX4YvI=",
        version = "v0.2.1",
    )

    go_repository(
        name = "io_rsc_binaryregexp",
        importpath = "rsc.io/binaryregexp",
        sum = "h1:HfqmD5MEmC0zvwBuF187nq9mdnXjXsSivRiXN7SmRkE=",
        version = "v0.2.0",
    )
    go_repository(
        name = "io_rsc_pdf",
        importpath = "rsc.io/pdf",
        sum = "h1:k1MczvYDUvJBe93bYd7wrZLLUEcLZAuF824/I4e5Xr4=",
        version = "v0.1.1",
    )
    go_repository(
        name = "io_rsc_quote_v3",
        importpath = "rsc.io/quote/v3",
        sum = "h1:9JKUTTIUgS6kzR9mK1YuGKv6Nl+DijDNIc0ghT58FaY=",
        version = "v3.1.0",
    )
    go_repository(
        name = "io_rsc_sampler",
        importpath = "rsc.io/sampler",
        sum = "h1:7uVkIFmeBqHfdjD+gZwtXXI+RODJ2Wc4O7MPEh/QiW4=",
        version = "v1.3.0",
    )

    go_repository(
        name = "org_collectd",
        importpath = "collectd.org",
        sum = "h1:iNBHGw1VvPJxH2B6RiFWFZ+vsjo1lCdRszBeOuwGi00=",
        version = "v0.3.0",
    )

    go_repository(
        name = "org_golang_google_api",
        importpath = "google.golang.org/api",
        sum = "h1:k40adF3uR+6x/+hO5Dh4ZFUqFp67vxvbpafFiJxl10A=",
        version = "v0.34.0",
    )
    go_repository(
        name = "org_golang_google_appengine",
        importpath = "google.golang.org/appengine",
        sum = "h1:FZR1q0exgwxzPzp/aF+VccGrSfxfPpkBqjIIEq3ru6c=",
        version = "v1.6.7",
    )
    go_repository(
        name = "org_golang_google_genproto",
        importpath = "google.golang.org/genproto",
        sum = "h1:d4k3uIU763E31Rk4UZPA47oOoBymMsDImV3U4mGhX9E=",
        version = "v0.0.0-20201026171402-d4b8fe4fd877",
    )

    go_repository(
        name = "org_golang_google_grpc",
        build_file_proto_mode = "disable",
        importpath = "google.golang.org/grpc",
        sum = "h1:o1bcQ6imQMIOpdrO3SWf2z5RV72WbDwdXuK0MDlc8As=",
        version = "v1.36.0",
    )
    go_repository(
        name = "org_golang_google_protobuf",
        importpath = "google.golang.org/protobuf",
        sum = "h1:Ejskq+SyPohKW+1uil0JJMtmHCgJPJ/qWTxr8qp+R4c=",
        version = "v1.25.0",
    )

    go_repository(
        name = "org_golang_x_crypto",
        importpath = "golang.org/x/crypto",
        sum = "h1:DN0cp81fZ3njFcrLCytUHRSUkqBjfTo4Tx9RJTWs0EY=",
        version = "v0.0.0-20201221181555-eec23a3978ad",
    )
    go_repository(
        name = "org_golang_x_exp",
        importpath = "golang.org/x/exp",
        sum = "h1:rMqLP+9XLy+LdbCXHjJHAmTfXCr93W7oruWA6Hq1Alc=",
        version = "v0.0.0-20200513190911-00229845015e",
    )
    go_repository(
        name = "org_golang_x_image",
        importpath = "golang.org/x/image",
        sum = "h1:+qEpEAPhDZ1o0x3tHzZTQDArnOixOzGD9HUJfcg0mb4=",
        version = "v0.0.0-20190802002840-cff245a6509b",
    )

    go_repository(
        name = "org_golang_x_lint",
        importpath = "golang.org/x/lint",
        sum = "h1:Wh+f8QHJXR411sJR8/vRBTZ7YapZaRvUcLFFJhusH0k=",
        version = "v0.0.0-20200302205851-738671d3881b",
    )
    go_repository(
        name = "org_golang_x_mobile",
        importpath = "golang.org/x/mobile",
        sum = "h1:OVJ6QQUBAesB8CZijKDSsXX7xYVtUhrkY0gwMfbi4p4=",
        version = "v0.0.0-20200801112145-973feb4309de",
    )

    go_repository(
        name = "org_golang_x_mod",
        importpath = "golang.org/x/mod",
        sum = "h1:RM4zey1++hCTbCVQfnWeKs9/IEsaBLA8vTkd0WVtmH4=",
        version = "v0.3.0",
    )

    go_repository(
        name = "org_golang_x_net",
        importpath = "golang.org/x/net",
        sum = "h1:lwlPPsmjDKK0J6eG6xDWd5XPehI0R024zxjDnw3esPA=",
        version = "v0.0.0-20201209123823-ac852fbbde11",
    )
    go_repository(
        name = "org_golang_x_oauth2",
        importpath = "golang.org/x/oauth2",
        sum = "h1:ld7aEMNHoBnnDAX15v1T6z31v8HwR2A9FYOuAhWqkwc=",
        version = "v0.0.0-20200902213428-5d25da1a8d43",
    )

    go_repository(
        name = "org_golang_x_sync",
        importpath = "golang.org/x/sync",
        sum = "h1:SQFwaSi55rU7vdNs9Yr0Z324VNlrF+0wMqRXT4St8ck=",
        version = "v0.0.0-20201020160332-67f06af15bc9",
    )
    go_repository(
        name = "org_golang_x_sys",
        importpath = "golang.org/x/sys",
        sum = "h1:VwygUrnw9jn88c4u8GD3rZQbqrP/tgas88tPUbBxQrk=",
        version = "v0.0.0-20210124154548-22da62e12c0c",
    )
    go_repository(
        name = "org_golang_x_term",
        importpath = "golang.org/x/term",
        sum = "h1:v+OssWQX+hTHEmOBgwxdZxK4zHq3yOs8F9J7mk0PY8E=",
        version = "v0.0.0-20201126162022-7de9c90e9dd1",
    )

    go_repository(
        name = "org_golang_x_text",
        importpath = "golang.org/x/text",
        sum = "h1:i6eZZ+zk0SOf0xgBpEpPD18qWcJda6q1sxt3S0kzyUQ=",
        version = "v0.3.5",
    )
    go_repository(
        name = "org_golang_x_time",
        importpath = "golang.org/x/time",
        sum = "h1:EHBhcS0mlXEAVwNyO2dLfjToGsyY4j24pTs2ScHnX7s=",
        version = "v0.0.0-20200630173020-3af7569d3a1e",
    )
    go_repository(
        name = "org_golang_x_tools",
        importpath = "golang.org/x/tools",
        sum = "h1:CB3a9Nez8M13wwlr/E2YtwoU+qYHKfC+JrDa45RXXoQ=",
        version = "v0.0.0-20210106214847-113979e3529a",
    )

    go_repository(
        name = "org_golang_x_xerrors",
        importpath = "golang.org/x/xerrors",
        sum = "h1:go1bK/D/BFZV2I8cIQd1NKEZ+0owSTG1fDTci4IqFcE=",
        version = "v0.0.0-20200804184101-5ec99f83aff1",
    )

    go_repository(
        name = "org_gonum_v1_gonum",
        importpath = "gonum.org/v1/gonum",
        sum = "h1:DJy6UzXbahnGUf1ujUNkh/NEtK14qMo2nvlBPs4U5yw=",
        version = "v0.6.0",
    )
    go_repository(
        name = "org_gonum_v1_netlib",
        importpath = "gonum.org/v1/netlib",
        sum = "h1:OE9mWmgKkjJyEmDAAtGMPjXu+YNeGvK9VTSHY6+Qihc=",
        version = "v0.0.0-20190313105609-8cb42192e0e0",
    )
    go_repository(
        name = "org_gonum_v1_plot",
        importpath = "gonum.org/v1/plot",
        sum = "h1:Qh4dB5D/WpoUUp3lSod7qgoyEHbDGPUWjIbnqdqqe1k=",
        version = "v0.0.0-20190515093506-e2840ee46a6b",
    )
    go_repository(
        name = "org_uber_go_atomic",
        importpath = "go.uber.org/atomic",
        sum = "h1:ADUqmZGgLDDfbSL9ZmPxKTybcoEYHgpYfELNoN+7hsw=",
        version = "v1.7.0",
    )

    go_repository(
        name = "org_uber_go_automaxprocs",
        build_directives = [
            # Do not use this library directly.
            # Rather, load maxprocs from github.com/prysmaticlabs/shared/maxprocs.
            "gazelle:go_visibility @prysm//shared/maxprocs:__pkg__",
        ],
        importpath = "go.uber.org/automaxprocs",
        sum = "h1:II28aZoGdaglS5vVNnspf28lnZpXScxtIozx1lAjdb0=",
        version = "v1.3.0",
    )
    go_repository(
        name = "org_uber_go_goleak",
        importpath = "go.uber.org/goleak",
        sum = "h1:qsup4IcBdlmsnGfqyLl4Ntn3C2XCCuKAE7DwHpScyUo=",
        version = "v1.0.0",
    )
    go_repository(
        name = "org_uber_go_multierr",
        importpath = "go.uber.org/multierr",
        sum = "h1:y6IPFStTAIT5Ytl7/XYmHvzXQ7S3g/IeZW9hyZ5thw4=",
        version = "v1.6.0",
    )
    go_repository(
        name = "org_uber_go_tools",
        importpath = "go.uber.org/tools",
        sum = "h1:0mgffUl7nfd+FpvXMVz4IDEaUSmT1ysygQC7qYo7sG4=",
        version = "v0.0.0-20190618225709-2cfd321de3ee",
    )
    go_repository(
        name = "org_uber_go_zap",
        importpath = "go.uber.org/zap",
        sum = "h1:uFRZXykJGK9lLY4HtgSw44DnIcAM+kRBP7x5m+NpAOM=",
        version = "v1.16.0",
    )
    go_repository(
        name = "tools_gotest",
        importpath = "gotest.tools",
        sum = "h1:VsBPFP1AI068pPrMxtb/S8Zkgf9xEmTLJjfM+P5UIEo=",
        version = "v2.2.0+incompatible",
    )

    # Note: It is required to define com_github_prysmaticlabs_prysm like this for some reason...
    # Note: The keep directives help gazelle leave this alone.
    go_repository(
        name = "com_github_prysmaticlabs_prysm",
        commit = "9ca9f8244a4fc1858d6914490bd2ffb188825a69",  # keep
        importpath = "github.com/prysmaticlabs/prysm",  # keep
        # Note: go-ethereum is not bazel-friendly with regards to cgo. We have a
        # a fork that has resolved these issues by disabling HID/USB support and
        # some manual fixes for c imports in the crypto package. This is forked
        # branch should be updated from time to time with the latest go-ethereum
        # code.
        remote = "https://github.com/lukso-network/vanguard-consensus-engine",  # keep
        replace = None,  # keep
        sum = None,  # keep
        vcs = "git",  # keep
        version = None,  # keep
    )

    # Note: It is required to define com_github_prysmaticlabs_ethereumapis like this for some reason...
    # Note: The keep directives help gazelle leave this alone.
    go_repository(
        name = "com_github_prysmaticlabs_ethereumapis",
        commit = "19569d809edc76244d752e93e372bf13d3aeb08a",  # keep
        importpath = "github.com/prysmaticlabs/ethereumapis",  # keep
        # Note: go-ethereum is not bazel-friendly with regards to cgo. We have a
        # a fork that has resolved these issues by disabling HID/USB support and
        # some manual fixes for c imports in the crypto package. This is forked
        # branch should be updated from time to time with the latest go-ethereum
        # code.
        remote = "https://github.com/lukso-network/vanguard-apis",  # keep
        replace = None,  # keep
        sum = None,  # keep
        vcs = "git",  # keep
        version = None,  # keep
    )<|MERGE_RESOLUTION|>--- conflicted
+++ resolved
@@ -2576,16 +2576,6 @@
         version = "v0.0.0-20210219172114-1da477c09a06",
     )
     go_repository(
-<<<<<<< HEAD
-=======
-        name = "com_github_prysmaticlabs_ethereumapis",
-        build_file_generation = "off",
-        importpath = "github.com/prysmaticlabs/ethereumapis",
-        sum = "h1:6qCWUpx87Ahd+GqthQz4k1wLLI2K5yJQ7kwvrs1+zzg=",
-        version = "v0.0.0-20210311175904-cf9f64632dd4",
-    )
-    go_repository(
->>>>>>> 7f0c9250
         name = "com_github_prysmaticlabs_go_bitfield",
         importpath = "github.com/prysmaticlabs/go-bitfield",
         sum = "h1:18+Qqobq3HAUY0hgIhPGSqmLFnaLLocemmU7+Sj2aYQ=",
