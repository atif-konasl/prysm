// This code was adapted from https://github.com/ethereum/go-ethereum/blob/master/cmd/geth/usage.go
package main

import (
	"io"
	"sort"

	"github.com/prysmaticlabs/prysm/cmd/beacon-chain/flags"
	"github.com/prysmaticlabs/prysm/shared/cmd"
	"github.com/prysmaticlabs/prysm/shared/debug"
	"github.com/prysmaticlabs/prysm/shared/featureconfig"
	"github.com/urfave/cli/v2"
)

var appHelpTemplate = `NAME:
   {{.App.Name}} - {{.App.Usage}}
USAGE:
   {{.App.HelpName}} [options]{{if .App.Commands}} command [command options]{{end}} {{if .App.ArgsUsage}}{{.App.ArgsUsage}}{{else}}[arguments...]{{end}}
   {{if .App.Version}}
AUTHOR:
   {{range .App.Authors}}{{ . }}{{end}}
   {{end}}{{if .App.Commands}}
GLOBAL OPTIONS:
   {{range .App.Commands}}{{join .Names ", "}}{{ "\t" }}{{.Usage}}
   {{end}}{{end}}{{if .FlagGroups}}
{{range .FlagGroups}}{{.Name}} OPTIONS:
   {{range .Flags}}{{.}}
   {{end}}
{{end}}{{end}}{{if .App.Copyright }}
COPYRIGHT:
   {{.App.Copyright}}
VERSION:
   {{.App.Version}}
   {{end}}{{if len .App.Authors}}
   {{end}}
`

type flagGroup struct {
	Name  string
	Flags []cli.Flag
}

var appHelpFlagGroups = []flagGroup{
	{
		Name: "cmd",
		Flags: []cli.Flag{
			cmd.MinimalConfigFlag,
			cmd.E2EConfigFlag,
			cmd.RPCMaxPageSizeFlag,
			cmd.NoDiscovery,
			cmd.BootstrapNode,
			cmd.RelayNode,
			cmd.P2PUDPPort,
			cmd.P2PTCPPort,
			cmd.DataDirFlag,
			cmd.VerbosityFlag,
			cmd.EnableTracingFlag,
			cmd.TracingProcessNameFlag,
			cmd.TracingEndpointFlag,
			cmd.TraceSampleFractionFlag,
			cmd.MonitoringHostFlag,
			cmd.BackupWebhookOutputDir,
			cmd.EnableBackupWebhookFlag,
			flags.MonitoringPortFlag,
			cmd.DisableMonitoringFlag,
			cmd.MaxGoroutines,
			cmd.ForceClearDB,
			cmd.ClearDB,
			cmd.ConfigFileFlag,
			cmd.ChainConfigFileFlag,
			cmd.GrpcMaxCallRecvMsgSizeFlag,
			cmd.AcceptTosFlag,
			cmd.RestoreSourceFileFlag,
			cmd.RestoreTargetDirFlag,
			cmd.BoltMMapInitialSizeFlag,
		},
	},
	{
		Name: "debug",
		Flags: []cli.Flag{
			debug.PProfFlag,
			debug.PProfAddrFlag,
			debug.PProfPortFlag,
			debug.MemProfileRateFlag,
			debug.CPUProfileFlag,
			debug.TraceFlag,
			debug.BlockProfileRateFlag,
			debug.MutexProfileFractionFlag,
		},
	},
	{
		Name: "beacon-chain",
		Flags: []cli.Flag{
			flags.InteropMockEth1DataVotesFlag,
			flags.InteropGenesisStateFlag,
			flags.DepositContractFlag,
			flags.ContractDeploymentBlock,
			flags.RPCHost,
			flags.RPCPort,
			flags.CertFlag,
			flags.KeyFlag,
			flags.DisableGRPCGateway,
			flags.GRPCGatewayHost,
			flags.GRPCGatewayPort,
			flags.GPRCGatewayCorsDomain,
			flags.HTTPWeb3ProviderFlag,
			flags.FallbackWeb3ProviderFlag,
			flags.SetGCPercent,
			flags.HeadSync,
			flags.DisableSync,
			flags.SlotsPerArchivedPoint,
			flags.DisableDiscv5,
			flags.BlockBatchLimit,
			flags.BlockBatchLimitBurstFactor,
			flags.EnableDebugRPCEndpoints,
			flags.SubscribeToAllSubnets,
			flags.HistoricalSlasherNode,
			flags.ChainID,
			flags.NetworkID,
			flags.WeakSubjectivityCheckpt,
			flags.Eth1HeaderReqLimit,
<<<<<<< HEAD
			flags.Network,
			flags.OrcRpcProviderFlag,
=======
			flags.GenesisStatePath,
>>>>>>> 7f0c9250
		},
	},
	{
		Name: "p2p",
		Flags: []cli.Flag{
			cmd.P2PIP,
			cmd.P2PHost,
			cmd.P2PHostDNS,
			cmd.P2PMaxPeers,
			cmd.P2PPrivKey,
			cmd.P2PMetadata,
			cmd.P2PAllowList,
			cmd.P2PDenyList,
			cmd.StaticPeers,
			cmd.EnableUPnPFlag,
			flags.MinSyncPeers,
		},
	},
	{
		Name: "log",
		Flags: []cli.Flag{
			cmd.LogFormat,
			cmd.LogFileName,
		},
	},
	{
		Name:  "features",
		Flags: featureconfig.ActiveFlags(featureconfig.BeaconChainFlags),
	},
	{
		Name: "interop",
		Flags: []cli.Flag{
			flags.InteropGenesisStateFlag,
			flags.InteropGenesisTimeFlag,
			flags.InteropNumValidatorsFlag,
		},
	},
}

func init() {
	cli.AppHelpTemplate = appHelpTemplate

	type helpData struct {
		App        interface{}
		FlagGroups []flagGroup
	}

	originalHelpPrinter := cli.HelpPrinter
	cli.HelpPrinter = func(w io.Writer, tmpl string, data interface{}) {
		if tmpl == appHelpTemplate {
			for _, group := range appHelpFlagGroups {
				sort.Sort(cli.FlagsByName(group.Flags))
			}
			originalHelpPrinter(w, tmpl, helpData{data, appHelpFlagGroups})
		} else {
			originalHelpPrinter(w, tmpl, data)
		}
	}
}<|MERGE_RESOLUTION|>--- conflicted
+++ resolved
@@ -119,12 +119,9 @@
 			flags.NetworkID,
 			flags.WeakSubjectivityCheckpt,
 			flags.Eth1HeaderReqLimit,
-<<<<<<< HEAD
 			flags.Network,
 			flags.OrcRpcProviderFlag,
-=======
 			flags.GenesisStatePath,
->>>>>>> 7f0c9250
 		},
 	},
 	{
