// Package flags defines beacon-node specific runtime flags for
// setting important values such as ports, eth1 endpoints, and more.
package flags

import (
	"github.com/prysmaticlabs/prysm/shared/params"
	"github.com/urfave/cli/v2"
)

var (
	// HTTPWeb3ProviderFlag provides an HTTP access endpoint to an ETH 1.0 RPC.
	HTTPWeb3ProviderFlag = &cli.StringFlag{
		Name:  "http-web3provider",
		Usage: "A mainchain web3 provider string http endpoint. This is our primary web3 provider",
	}
	FallbackWeb3ProviderFlag = &cli.StringSliceFlag{
		Name:  "fallback-web3provider",
		Usage: "A mainchain web3 provider string http endpoint. This is our fallback web3 provider, this flag maybe used multiple times.",
	}
	// DepositContractFlag defines a flag for the deposit contract address.
	DepositContractFlag = &cli.StringFlag{
		Name:  "deposit-contract",
		Usage: "Deposit contract address. Beacon chain node will listen logs coming from the deposit contract to determine when validator is eligible to participate.",
		Value: params.BeaconConfig().DepositContractAddress,
	}
	// RPCHost defines the host on which the RPC server should listen.
	RPCHost = &cli.StringFlag{
		Name:  "rpc-host",
		Usage: "Host on which the RPC server should listen",
		Value: "127.0.0.1",
	}
	// RPCPort defines a beacon node RPC port to open.
	RPCPort = &cli.IntFlag{
		Name:  "rpc-port",
		Usage: "RPC port exposed by a beacon node",
		Value: 4000,
	}
	// MonitoringPortFlag defines the http port used to serve prometheus metrics.
	MonitoringPortFlag = &cli.IntFlag{
		Name:  "monitoring-port",
		Usage: "Port used to listening and respond metrics for prometheus.",
		Value: 8080,
	}
	// CertFlag defines a flag for the node's TLS certificate.
	CertFlag = &cli.StringFlag{
		Name:  "tls-cert",
		Usage: "Certificate for secure gRPC. Pass this and the tls-key flag in order to use gRPC securely.",
	}
	// KeyFlag defines a flag for the node's TLS key.
	KeyFlag = &cli.StringFlag{
		Name:  "tls-key",
		Usage: "Key for secure gRPC. Pass this and the tls-cert flag in order to use gRPC securely.",
	}
	// DisableGRPCGateway for JSON-HTTP requests to the beacon node.
	DisableGRPCGateway = &cli.BoolFlag{
		Name:  "disable-grpc-gateway",
		Usage: "Disable the gRPC gateway for JSON-HTTP requests",
	}
	// GRPCGatewayHost specifies a gRPC gateway host for Prysm.
	GRPCGatewayHost = &cli.StringFlag{
		Name:  "grpc-gateway-host",
		Usage: "The host on which the gateway server runs on",
		Value: "127.0.0.1",
	}
	// GRPCGatewayPort enables a gRPC gateway to be exposed for Prysm.
	GRPCGatewayPort = &cli.IntFlag{
		Name:  "grpc-gateway-port",
		Usage: "Enable gRPC gateway for JSON requests",
		Value: 3500,
	}
	// GPRCGatewayCorsDomain serves preflight requests when serving gRPC JSON gateway.
	GPRCGatewayCorsDomain = &cli.StringFlag{
		Name: "grpc-gateway-corsdomain",
		Usage: "Comma separated list of domains from which to accept cross origin requests " +
			"(browser enforced). This flag has no effect if not used with --grpc-gateway-port.",
		Value: "http://localhost:4200,http://localhost:7500,http://127.0.0.1:4200,http://127.0.0.1:7500,http://0.0.0.0:4200,http://0.0.0.0:7500",
	}
	// MinSyncPeers specifies the required number of successful peer handshakes in order
	// to start syncing with external peers.
	MinSyncPeers = &cli.IntFlag{
		Name:  "min-sync-peers",
		Usage: "The required number of valid peers to connect with before syncing.",
		Value: 3,
	}
	// ContractDeploymentBlock is the block in which the eth1 deposit contract was deployed.
	ContractDeploymentBlock = &cli.IntFlag{
		Name:  "contract-deployment-block",
		Usage: "The eth1 block in which the deposit contract was deployed.",
		Value: 11184524,
	}
	// SetGCPercent is the percentage of current live allocations at which the garbage collector is to run.
	SetGCPercent = &cli.IntFlag{
		Name:  "gc-percent",
		Usage: "The percentage of freshly allocated data to live data on which the gc will be run again.",
		Value: 100,
	}
	// HeadSync starts the beacon node from the previously saved head state and syncs from there.
	HeadSync = &cli.BoolFlag{
		Name:  "head-sync",
		Usage: "Starts the beacon node with the previously saved head state instead of finalized state.",
	}
	// SlotsPerArchivedPoint specifies the number of slots between the archived points, to save beacon state in the cold
	// section of DB.
	SlotsPerArchivedPoint = &cli.IntFlag{
		Name:  "slots-per-archive-point",
		Usage: "The slot durations of when an archived state gets saved in the DB.",
		Value: 2048,
	}
	// DisableDiscv5 disables running discv5.
	DisableDiscv5 = &cli.BoolFlag{
		Name:  "disable-discv5",
		Usage: "Does not run the discoveryV5 dht.",
	}
	// BlockBatchLimit specifies the requested block batch size.
	BlockBatchLimit = &cli.IntFlag{
		Name:  "block-batch-limit",
		Usage: "The amount of blocks the local peer is bounded to request and respond to in a batch.",
		Value: 64,
	}
	// BlockBatchLimitBurstFactor specifies the factor by which block batch size may increase.
	BlockBatchLimitBurstFactor = &cli.IntFlag{
		Name:  "block-batch-limit-burst-factor",
		Usage: "The factor by which block batch limit may increase on burst.",
		Value: 10,
	}
	// DisableSync disables a node from syncing at start-up. Instead the node enters regular sync
	// immediately.
	DisableSync = &cli.BoolFlag{
		Name:  "disable-sync",
		Usage: "Starts the beacon node without entering initial sync and instead exits to regular sync immediately.",
	}
	// EnableDebugRPCEndpoints as /v1/beacon/state.
	EnableDebugRPCEndpoints = &cli.BoolFlag{
		Name:  "enable-debug-rpc-endpoints",
		Usage: "Enables the debug rpc service, containing utility endpoints such as /eth/v1alpha1/beacon/state.",
	}
	SubscribeToAllSubnets = &cli.BoolFlag{
		Name:  "subscribe-all-subnets",
		Usage: "Subscribe to all possible attestation subnets.",
	}
	// HistoricalSlasherNode is a set of beacon node flags required for performing historical detection with a slasher.
	HistoricalSlasherNode = &cli.BoolFlag{
		Name:  "historical-slasher-node",
		Usage: "Enables required flags for serving historical data to a slasher client. Results in additional storage usage",
	}
	// ChainID defines a flag to set the chain id. If none is set, it derives this value from NetworkConfig
	ChainID = &cli.Uint64Flag{
		Name:  "chain-id",
		Usage: "Sets the chain id of the beacon chain",
	}
	// NetworkID defines a flag to set the network id. If none is set, it derives this value from NetworkConfig
	NetworkID = &cli.Uint64Flag{
		Name:  "network-id",
		Usage: "Sets the network id of the beacon chain.",
	}
	// WeakSubjectivityCheckpt defines the weak subjectivity checkpoint the node must sync through to defend against long range attacks.
	WeakSubjectivityCheckpt = &cli.StringFlag{
		Name: "weak-subjectivity-checkpoint",
		Usage: "Input in `block_root:epoch_number` format. This guarantee that syncing leads to the given Weak Subjectivity Checkpoint being in the canonical chain. " +
			"If such a sync is not possible, the node will treat it a critical and irrecoverable failure",
		Value: "",
	}
	// Eth1HeaderReqLimit defines a flag to set the maximum number of headers that a deposit log query can fetch. If none is set, 1000 will be the limit.
	Eth1HeaderReqLimit = &cli.Uint64Flag{
		Name:  "eth1-header-req-limit",
		Usage: "Sets the maximum number of headers that a deposit log query can fetch.",
		Value: uint64(1000),
	}
<<<<<<< HEAD
=======
	// GenesisStatePath defines a flag to start the beacon chain from a give genesis state file.
	GenesisStatePath = &cli.StringFlag{
		Name: "genesis-state",
		Usage: "Load a genesis state from ssz file. Testnet genesis files can be found in the " +
			"eth2-clients/eth2-testnets repository on github.",
	}
	// Network defines a bool flag which is required to run vanguard node
	Network = &cli.BoolFlag{
		Name:  "lukso-network",
		Usage: "Runs the lukso vanguard node. This vanguard node may communicate with pandora and orchestrator node",
	}
>>>>>>> 2b42a9f8
	// OrcRpcProviderFlag defines a orchestrator node RPC endpoint
	OrcRpcProviderFlag = &cli.StringFlag{
		Name:  "orc-http-provider",
		Usage: "A orchestrator string rpc endpoint. This is our orchestrator client http endpoint.",
	}
)<|MERGE_RESOLUTION|>--- conflicted
+++ resolved
@@ -166,20 +166,12 @@
 		Usage: "Sets the maximum number of headers that a deposit log query can fetch.",
 		Value: uint64(1000),
 	}
-<<<<<<< HEAD
-=======
 	// GenesisStatePath defines a flag to start the beacon chain from a give genesis state file.
 	GenesisStatePath = &cli.StringFlag{
 		Name: "genesis-state",
 		Usage: "Load a genesis state from ssz file. Testnet genesis files can be found in the " +
 			"eth2-clients/eth2-testnets repository on github.",
 	}
-	// Network defines a bool flag which is required to run vanguard node
-	Network = &cli.BoolFlag{
-		Name:  "lukso-network",
-		Usage: "Runs the lukso vanguard node. This vanguard node may communicate with pandora and orchestrator node",
-	}
->>>>>>> 2b42a9f8
 	// OrcRpcProviderFlag defines a orchestrator node RPC endpoint
 	OrcRpcProviderFlag = &cli.StringFlag{
 		Name:  "orc-http-provider",
